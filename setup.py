--- conflicted
+++ resolved
@@ -156,11 +156,7 @@
 # End snippet
 ######
 
-<<<<<<< HEAD
-VERSION = "2.6"
-=======
-VERSION = "2.7dev"
->>>>>>> 4df7615a
+VERSION = "2.6.1"
 
 if os.path.exists('MANIFEST'):
     os.remove('MANIFEST')
