--- conflicted
+++ resolved
@@ -199,13 +199,8 @@
 lib_exts = [
     "particle_mesh_operations", "depth_first_octree", "fortran_reader",
     "interpolators", "misc_utilities", "basic_octree", "image_utilities",
-<<<<<<< HEAD
-    "points_in_volume", "quad_tree", "ray_integrators", "mesh_utilities",
+    "points_in_volume", "quad_tree", "mesh_utilities",
     "amr_kdtools", "lenses", "distance_queue", "allocation_container",
-=======
-    "points_in_volume", "quad_tree", "mesh_utilities",
-    "amr_kdtools", "lenses", "distance_queue", "allocation_container"
->>>>>>> f5ecd051
 ]
 for ext_name in lib_exts:
     cython_extensions.append(
@@ -345,11 +340,8 @@
             __builtins__["__NUMPY_SETUP__"] = False
         else:
             __builtins__.__NUMPY_SETUP__ = False
-<<<<<<< HEAD
         import numpy
         import cykdtree
-=======
->>>>>>> f5ecd051
         self.include_dirs.append(numpy.get_include())
         self.include_dirs.append(cykdtree.get_include())
 
