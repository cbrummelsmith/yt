from __future__ import division

import numpy as np
import yt

from yt.testing import \
    fake_random_ds, \
    fake_sph_orientation_ds, \
    assert_equal, \
    assert_rel_equal, \
    requires_file

def setup():
    from yt.config import ytcfg
    ytcfg["yt","__withintesting"] = "True"

def test_extrema():
    for nprocs in [1, 2, 4, 8]:
        ds = fake_random_ds(16, nprocs = nprocs, fields = ("density",
                "velocity_x", "velocity_y", "velocity_z"))
        for sp in [ds.sphere("c", (0.25, 'unitary')), ds.r[0.5,:,:]]:
            mi, ma = sp.quantities["Extrema"]("density")
            assert_equal(mi, np.nanmin(sp["density"]))
            assert_equal(ma, np.nanmax(sp["density"]))
            dd = ds.all_data()
            mi, ma = dd.quantities["Extrema"]("density")
            assert_equal(mi, np.nanmin(dd["density"]))
            assert_equal(ma, np.nanmax(dd["density"]))
            sp = ds.sphere("max", (0.25, 'unitary'))
            assert_equal(np.any(np.isnan(sp["radial_velocity"])), False)
            mi, ma = dd.quantities["Extrema"]("radial_velocity")
            assert_equal(mi, np.nanmin(dd["radial_velocity"]))
            assert_equal(ma, np.nanmax(dd["radial_velocity"]))

def test_average():
    for nprocs in [1, 2, 4, 8]:
        ds = fake_random_ds(16, nprocs = nprocs, fields = ("density",))
        for ad in [ds.all_data(), ds.r[0.5, :, :]]:

            my_mean = ad.quantities["WeightedAverageQuantity"]("density", "ones")
            assert_rel_equal(my_mean, ad["density"].mean(), 12)

            my_mean = ad.quantities["WeightedAverageQuantity"]("density", "cell_mass")
            a_mean = (ad["density"] * ad["cell_mass"]).sum() / ad["cell_mass"].sum()
            assert_rel_equal(my_mean, a_mean, 12)

def test_variance():
    for nprocs in [1, 2, 4, 8]:
        ds = fake_random_ds(16, nprocs = nprocs, fields = ("density", ))
        for ad in [ds.all_data(), ds.r[0.5, :, :]]:

            my_std, my_mean = ad.quantities["WeightedVariance"]("density", "ones")
            assert_rel_equal(my_mean, ad["density"].mean(), 12)
            assert_rel_equal(my_std, ad["density"].std(), 12)

            my_std, my_mean = ad.quantities["WeightedVariance"]("density", "cell_mass")
            a_mean = (ad["density"] * ad["cell_mass"]).sum() / ad["cell_mass"].sum()
<<<<<<< HEAD
            yield assert_rel_equal, my_mean, a_mean, 12
            a_std = np.sqrt((ad["cell_mass"] * (ad["density"] - a_mean)**2).sum() /
=======
            assert_rel_equal(my_mean, a_mean, 12)
            a_std = np.sqrt((ad["cell_mass"] * (ad["density"] - a_mean)**2).sum() / 
>>>>>>> 93bc5b9e
                            ad["cell_mass"].sum())
            assert_rel_equal(my_std, a_std, 12)

def test_max_location():
    for nprocs in [1, 2, 4, 8]:
        ds = fake_random_ds(16, nprocs = nprocs, fields = ("density", ))
        for ad in [ds.all_data(), ds.r[0.5, :, :]]:

            mv, x, y, z = ad.quantities.max_location(("gas", "density"))

            assert_equal(mv, ad["density"].max())

            mi = np.argmax(ad["density"])

            assert_equal(ad["x"][mi], x)
            assert_equal(ad["y"][mi], y)
            assert_equal(ad["z"][mi], z)

def test_min_location():
    for nprocs in [1, 2, 4, 8]:
        ds = fake_random_ds(16, nprocs = nprocs, fields = ("density", ))
        for ad in [ds.all_data(), ds.r[0.5, :, :]]:

            mv, x, y, z = ad.quantities.min_location(("gas", "density"))

            assert_equal(mv, ad["density"].min())

            mi = np.argmin(ad["density"])

            assert_equal(ad["x"][mi], x)
            assert_equal(ad["y"][mi], y)
            assert_equal(ad["z"][mi], z)

def test_sample_at_min_field_values():
    for nprocs in [1, 2, 4, 8]:
        ds = fake_random_ds(16, nprocs = nprocs,
            fields = ("density", "temperature", "velocity_x"))
        for ad in [ds.all_data(), ds.r[0.5, :, :]]:

            mv, temp, vm = ad.quantities.sample_at_min_field_values(
                "density", ["temperature", "velocity_x"])

            assert_equal(mv, ad["density"].min())

            mi = np.argmin(ad["density"])

            assert_equal(ad["temperature"][mi], temp)
            assert_equal(ad["velocity_x"][mi], vm)

def test_sample_at_max_field_values():
    for nprocs in [1, 2, 4, 8]:
        ds = fake_random_ds(16, nprocs = nprocs,
            fields = ("density", "temperature", "velocity_x"))
        for ad in [ds.all_data(), ds.r[0.5, :, :]]:

            mv, temp, vm = ad.quantities.sample_at_max_field_values(
                "density", ["temperature", "velocity_x"])

            assert_equal(mv, ad["density"].max())

            mi = np.argmax(ad["density"])

<<<<<<< HEAD
            yield assert_equal, ad["temperature"][mi], temp
            yield assert_equal, ad["velocity_x"][mi], vm

def test_in_memory_sph_derived_quantities():
    ds = fake_sph_orientation_ds()
    ad = ds.all_data()

    ang_mom = ad.quantities.angular_momentum_vector()
    assert_equal(ang_mom, [0, 0, 0])

    bv = ad.quantities.bulk_velocity()
    assert_equal(bv, [0, 0, 0])

    com = ad.quantities.center_of_mass()
    assert_equal(com, [1/7, (1+2)/7, (1+2+3)/7])

    ex = ad.quantities.extrema(['x', 'y', 'z'])
    for fex, ans in zip(ex, [[0, 1], [0, 2], [0, 3]]):
        assert_equal(fex, ans)

    for d, v, l in zip('xyz', [1, 2, 3], [[1, 0, 0], [0, 2, 0], [0, 0, 3]]):
        max_d, max_loc = ad.quantities.max_location(d)
        assert_equal(max_d, v)
        assert_equal(max_loc, l)

    for d in 'xyz':
        min_d, min_loc = ad.quantities.min_location(d)
        assert_equal(min_d, 0)
        assert_equal(min_loc, [0, 0, 0])

    tot_m = ad.quantities.total_mass()
    assert_equal(tot_m, [7, 0])

    weighted_av_z = ad.quantities.weighted_average_quantity('z', 'z')
    assert_equal(weighted_av_z, 7/3)

iso_collapse = "IsothermalCollapse/snap_505"
os33 = "snapshot_033/snap_033.0.hdf5"

@requires_file(iso_collapse)
@requires_file(os33)
def test_sph_datasets_derived_quantities():
    for fname in [iso_collapse, os33]:
        ds = yt.load(fname)
        ad = ds.all_data()

        ad.quantities.angular_momentum_vector()
        ad.quantities.bulk_velocity(True, True)
        ad.quantities.center_of_mass(True, True)
        ad.quantities.extrema(['density', 'temperature'])
        ad.quantities.min_location('density')
        ad.quantities.max_location('density')
        ad.quantities.total_mass()
        ad.quantities.weighted_average_quantity('density', 'mass')

if __name__ == "__main__":
    for i in test_extrema():
        i[0](*i[1:])
=======
            assert_equal(ad["temperature"][mi], temp)
            assert_equal(ad["velocity_x"][mi], vm)
>>>>>>> 93bc5b9e
<|MERGE_RESOLUTION|>--- conflicted
+++ resolved
@@ -55,13 +55,8 @@
 
             my_std, my_mean = ad.quantities["WeightedVariance"]("density", "cell_mass")
             a_mean = (ad["density"] * ad["cell_mass"]).sum() / ad["cell_mass"].sum()
-<<<<<<< HEAD
-            yield assert_rel_equal, my_mean, a_mean, 12
-            a_std = np.sqrt((ad["cell_mass"] * (ad["density"] - a_mean)**2).sum() /
-=======
             assert_rel_equal(my_mean, a_mean, 12)
             a_std = np.sqrt((ad["cell_mass"] * (ad["density"] - a_mean)**2).sum() / 
->>>>>>> 93bc5b9e
                             ad["cell_mass"].sum())
             assert_rel_equal(my_std, a_std, 12)
 
@@ -124,9 +119,8 @@
 
             mi = np.argmax(ad["density"])
 
-<<<<<<< HEAD
-            yield assert_equal, ad["temperature"][mi], temp
-            yield assert_equal, ad["velocity_x"][mi], vm
+            assert_equal(ad["temperature"][mi], temp)
+            assert_equal(ad["velocity_x"][mi], vm)
 
 def test_in_memory_sph_derived_quantities():
     ds = fake_sph_orientation_ds()
@@ -178,12 +172,4 @@
         ad.quantities.min_location('density')
         ad.quantities.max_location('density')
         ad.quantities.total_mass()
-        ad.quantities.weighted_average_quantity('density', 'mass')
-
-if __name__ == "__main__":
-    for i in test_extrema():
-        i[0](*i[1:])
-=======
-            assert_equal(ad["temperature"][mi], temp)
-            assert_equal(ad["velocity_x"][mi], vm)
->>>>>>> 93bc5b9e
+        ad.quantities.weighted_average_quantity('density', 'mass')