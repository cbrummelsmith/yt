--- conflicted
+++ resolved
@@ -5,11 +5,6 @@
 Affiliation: Columbia University
 Author: Britton Smith <Britton.Smith@colorado.edu>
 Affiliation: University of Colorado at Boulder
-<<<<<<< HEAD
-=======
-Author: Geoffrey So <gsiisg@gmail.com>
-Affiliation: UCSD Physics/CASS
->>>>>>> 4d93100b
 Homepage: http://yt-project.org/
 License:
   Copyright (C) 2007-2011 Matthew Turk.  All Rights Reserved.
@@ -522,313 +517,7 @@
         self._sortkey = None
         self._sorted = {}
 
-<<<<<<< HEAD
 class YTSelectionContainer2D(YTSelectionContainer):
-=======
-    def get_data(self, fields=None, in_grids=False):
-        if self._grids is None:
-            self._get_list_of_grids()
-        points = []
-        if not fields:
-            fields_to_get = self.fields[:]
-        else:
-            fields_to_get = ensure_list(fields)
-        if not self.sort_by in fields_to_get and \
-            self.sort_by not in self.field_data:
-            fields_to_get.insert(0, self.sort_by)
-        mylog.debug("Going to obtain %s", fields_to_get)
-        for field in fields_to_get:
-            if self.field_data.has_key(field):
-                continue
-            mylog.info("Getting field %s from %s", field, len(self._grids))
-            if field not in self.hierarchy.field_list and not in_grids:
-                if field not in ("dts", "t") and self._generate_field(field):
-                    continue # True means we already assigned it
-            self[field] = np.concatenate(
-                [self._get_data_from_grid(grid, field)
-                 for grid in self._grids])
-            if not self.field_data.has_key(field):
-                continue
-            if self._sortkey is None:
-                self._sortkey = np.argsort(self[self.sort_by])
-            # We *always* sort the field here if we have not successfully
-            # generated it above.  This way, fields that are grabbed from the
-            # grids are sorted properly.
-            self[field] = self[field][self._sortkey]
-       
-class AMROrthoRayBase(AMR1DData):
-    _key_fields = ['x','y','z','dx','dy','dz']
-    _type_name = "ortho_ray"
-    _con_args = ('axis', 'coords')
-    def __init__(self, axis, coords, fields=None, pf=None, **kwargs):
-        """
-        This is an orthogonal ray cast through the entire domain, at a specific
-        coordinate.
-
-        This object is typically accessed through the `ortho_ray` object that
-        hangs off of hierarchy objects.  The resulting arrays have their
-        dimensionality reduced to one, and an ordered list of points at an
-        (x,y) tuple along `axis` are available.
-
-        Parameters
-        ----------
-        axis : int
-            The axis along which to cast the ray.  Can be 0, 1, or 2 for x, y, z.
-        coords : tuple of floats
-            The (plane_x, plane_y) coordinates at which to cast the ray.  Note
-            that this is in the plane coordinates: so if you are casting along
-            x, this will be (y,z).  If you are casting along y, this will be
-            (x,z).  If you are casting along z, this will be (x,y).
-        fields : list of strings, optional
-            If you want the object to pre-retrieve a set of fields, supply them
-            here.  This is not necessary.
-        kwargs : dict of items
-            Any additional values are passed as field parameters that can be
-            accessed by generated fields.
-
-        Examples
-        --------
-
-        >>> pf = load("RedshiftOutput0005")
-        >>> oray = pf.h.ortho_ray(0, (0.2, 0.74))
-        >>> print oray["Density"]
-        """
-        AMR1DData.__init__(self, pf, fields, **kwargs)
-        self.axis = axis
-        self.px_ax = x_dict[self.axis]
-        self.py_ax = y_dict[self.axis]
-        self.px_dx = 'd%s'%(axis_names[self.px_ax])
-        self.py_dx = 'd%s'%(axis_names[self.py_ax])
-        self.px, self.py = coords
-        self.sort_by = axis_names[self.axis]
-        self._refresh_data()
-
-    @property
-    def coords(self):
-        return (self.px, self.py)
-
-    def _get_list_of_grids(self):
-        # This bugs me, but we will give the tie to the LeftEdge
-        y = np.where( (self.px >=  self.pf.hierarchy.grid_left_edge[:,self.px_ax])
-                    & (self.px < self.pf.hierarchy.grid_right_edge[:,self.px_ax])
-                    & (self.py >=  self.pf.hierarchy.grid_left_edge[:,self.py_ax])
-                    & (self.py < self.pf.hierarchy.grid_right_edge[:,self.py_ax]))
-        self._grids = self.hierarchy.grids[y]
-
-    @restore_grid_state
-    def _get_data_from_grid(self, grid, field):
-        # We are orthogonal, so we can feel free to make assumptions
-        # for the sake of speed.
-        if grid.id not in self._cut_masks:
-            gdx = just_one(grid[self.px_dx])
-            gdy = just_one(grid[self.py_dx])
-            x_coord = int((self.px - grid.LeftEdge[self.px_ax])/gdx)
-            y_coord = int((self.py - grid.LeftEdge[self.py_ax])/gdy)
-            sl = [None,None,None]
-            sl[self.px_ax] = slice(x_coord,x_coord+1,None)
-            sl[self.py_ax] = slice(y_coord,y_coord+1,None)
-            sl[self.axis] = slice(None)
-            self._cut_masks[grid.id] = sl
-        else:
-            sl = self._cut_masks[grid.id]
-        if not iterable(grid[field]):
-            gf = grid[field] * np.ones(grid.child_mask[sl].shape)
-        else:
-            gf = grid[field][sl]
-        return gf[np.where(grid.child_mask[sl])]
-
-class AMRRayBase(AMR1DData):
-    _type_name = "ray"
-    _con_args = ('start_point', 'end_point')
-    sort_by = 't'
-    def __init__(self, start_point, end_point, fields=None, pf=None, **kwargs):
-        """
-        This is an arbitrarily-aligned ray cast through the entire domain, at a
-        specific coordinate.
-
-        This object is typically accessed through the `ray` object that hangs
-        off of hierarchy objects.  The resulting arrays have their
-        dimensionality reduced to one, and an ordered list of points at an
-        (x,y) tuple along `axis` are available, as is the `t` field, which
-        corresponds to a unitless measurement along the ray from start to
-        end.
-
-        Parameters
-        ----------
-        start_point : array-like set of 3 floats
-            The place where the ray starts.
-        end_point : array-like set of 3 floats
-            The place where the ray ends.
-        fields : list of strings, optional
-            If you want the object to pre-retrieve a set of fields, supply them
-            here.  This is not necessary.
-        kwargs : dict of items
-            Any additional values are passed as field parameters that can be
-            accessed by generated fields.
-
-        Examples
-        --------
-
-        >>> pf = load("RedshiftOutput0005")
-        >>> ray = pf.h._ray((0.2, 0.74, 0.11), (0.4, 0.91, 0.31))
-        >>> print ray["Density"], ray["t"], ray["dts"]
-        """
-        AMR1DData.__init__(self, pf, fields, **kwargs)
-        self.start_point = np.array(start_point, dtype='float64')
-        self.end_point = np.array(end_point, dtype='float64')
-        self.vec = self.end_point - self.start_point
-        #self.vec /= np.sqrt(np.dot(self.vec, self.vec))
-        self._set_center(self.start_point)
-        self.set_field_parameter('center', self.start_point)
-        self._dts, self._ts = {}, {}
-        #self._refresh_data()
-
-    def _get_list_of_grids(self):
-        # Get the value of the line at each LeftEdge and RightEdge
-        LE = self.pf.h.grid_left_edge
-        RE = self.pf.h.grid_right_edge
-        p = np.zeros(self.pf.h.num_grids, dtype='bool')
-        # Check left faces first
-        for i in range(3):
-            i1 = (i+1) % 3
-            i2 = (i+2) % 3
-            vs = self._get_line_at_coord(LE[:,i], i)
-            p = p | ( ( (LE[:,i1] <= vs[:,i1]) & (RE[:,i1] >= vs[:,i1]) ) \
-                    & ( (LE[:,i2] <= vs[:,i2]) & (RE[:,i2] >= vs[:,i2]) ) )
-            vs = self._get_line_at_coord(RE[:,i], i)
-            p = p | ( ( (LE[:,i1] <= vs[:,i1]) & (RE[:,i1] >= vs[:,i1]) ) \
-                    & ( (LE[:,i2] <= vs[:,i2]) & (RE[:,i2] >= vs[:,i2]) ) )
-        p = p | ( np.all( LE <= self.start_point, axis=1 ) 
-                & np.all( RE >= self.start_point, axis=1 ) )
-        p = p | ( np.all( LE <= self.end_point,   axis=1 ) 
-                & np.all( RE >= self.end_point,   axis=1 ) )
-        self._grids = self.hierarchy.grids[p]
-
-    def _get_line_at_coord(self, v, index):
-        # t*self.vec + self.start_point = self.end_point
-        t = (v - self.start_point[index])/self.vec[index]
-        t = t.reshape((t.shape[0],1))
-        return self.start_point + t*self.vec
-
-    @restore_grid_state
-    def _get_data_from_grid(self, grid, field):
-        mask = np.logical_and(self._get_cut_mask(grid),
-                              grid.child_mask)
-        if field == 'dts': return self._dts[grid.id][mask]
-        if field == 't': return self._ts[grid.id][mask]
-        gf = grid[field]
-        if not iterable(gf):
-            gf = gf * np.ones(grid.child_mask.shape)
-        return gf[mask]
-        
-    @cache_mask
-    def _get_cut_mask(self, grid):
-        mask = np.zeros(grid.ActiveDimensions, dtype='int')
-        dts = np.zeros(grid.ActiveDimensions, dtype='float64')
-        ts = np.zeros(grid.ActiveDimensions, dtype='float64')
-        VoxelTraversal(mask, ts, dts, grid.LeftEdge, grid.RightEdge,
-                       grid.dds, self.center, self.vec)
-        self._dts[grid.id] = np.abs(dts)
-        self._ts[grid.id] = np.abs(ts)
-        return mask
-
-class AMRStreamlineBase(AMR1DData):
-    _type_name = "streamline"
-    _con_args = ('positions')
-    sort_by = 't'
-    def __init__(self, positions, length = 1.0, fields=None, pf=None, **kwargs):
-        """
-        This is a streamline, which is a set of points defined as
-        being parallel to some vector field.
-
-        This object is typically accessed through the Streamlines.path
-        function.  The resulting arrays have their dimensionality
-        reduced to one, and an ordered list of points at an (x,y)
-        tuple along `axis` are available, as is the `t` field, which
-        corresponds to a unitless measurement along the ray from start
-        to end.
-
-        Parameters
-        ----------
-        positions : array-like
-            List of streamline positions
-        length : float
-            The magnitude of the distance; dts will be divided by this
-        fields : list of strings, optional
-            If you want the object to pre-retrieve a set of fields, supply them
-            here.  This is not necessary.
-        pf : Parameter file object
-            Passed in to access the hierarchy
-        kwargs : dict of items
-            Any additional values are passed as field parameters that can be
-            accessed by generated fields.
-
-        Examples
-        --------
-
-        >>> from yt.visualization.api import Streamlines
-        >>> streamlines = Streamlines(pf, [0.5]*3) 
-        >>> streamlines.integrate_through_volume()
-        >>> stream = streamlines.path(0)
-        >>> matplotlib.pylab.semilogy(stream['t'], stream['Density'], '-x')
-        
-        """
-        AMR1DData.__init__(self, pf, fields, **kwargs)
-        self.positions = positions
-        self.dts = np.empty_like(positions[:,0])
-        self.dts[:-1] = np.sqrt(np.sum((self.positions[1:]-
-                                        self.positions[:-1])**2,axis=1))
-        self.dts[-1] = self.dts[-2]
-        self.length = length
-        self.dts /= length
-        self.ts = np.add.accumulate(self.dts)
-        self._set_center(self.positions[0])
-        self.set_field_parameter('center', self.positions[0])
-        self._dts, self._ts = {}, {}
-        #self._refresh_data()
-
-    def _get_list_of_grids(self):
-        # Get the value of the line at each LeftEdge and RightEdge
-        LE = self.pf.h.grid_left_edge
-        RE = self.pf.h.grid_right_edge
-        # Check left faces first
-        min_streampoint = np.min(self.positions, axis=0)
-        max_streampoint = np.max(self.positions, axis=0)
-        p = np.all((min_streampoint <= RE) & (max_streampoint > LE), axis=1)
-        self._grids = self.hierarchy.grids[p]
-
-    @restore_grid_state
-    def _get_data_from_grid(self, grid, field):
-        # No child masking here; it happens inside the mask cut
-        mask = self._get_cut_mask(grid) 
-        if field == 'dts': return self._dts[grid.id]
-        if field == 't': return self._ts[grid.id]
-        return grid[field].flat[mask]
-        
-    @cache_mask
-    def _get_cut_mask(self, grid):
-        #pdb.set_trace()
-        points_in_grid = np.all(self.positions > grid.LeftEdge, axis=1) & \
-                         np.all(self.positions <= grid.RightEdge, axis=1) 
-        pids = np.where(points_in_grid)[0]
-        mask = np.zeros(points_in_grid.sum(), dtype='int')
-        dts = np.zeros(points_in_grid.sum(), dtype='float64')
-        ts = np.zeros(points_in_grid.sum(), dtype='float64')
-        for mi, (i, pos) in enumerate(zip(pids, self.positions[points_in_grid])):
-            if not points_in_grid[i]: continue
-            ci = ((pos - grid.LeftEdge)/grid.dds).astype('int')
-            if grid.child_mask[ci[0], ci[1], ci[2]] == 0: continue
-            for j in range(3):
-                ci[j] = min(ci[j], grid.ActiveDimensions[j]-1)
-            mask[mi] = np.ravel_multi_index(ci, grid.ActiveDimensions)
-            dts[mi] = self.dts[i]
-            ts[mi] = self.ts[i]
-        self._dts[grid.id] = dts
-        self._ts[grid.id] = ts
-        return mask
-
-class AMR2DData(AMRData, GridPropertiesMixin, ParallelAnalysisInterface):
->>>>>>> 4d93100b
     _key_fields = ['px','py','pdx','pdy']
     """ 
     Class to represent a set of :class:`YTDataContainer` that's 2-D in nature, and
@@ -1421,870 +1110,7 @@
             point_mask *= eval(cut)
         return point_mask
 
-<<<<<<< HEAD
 class YTBooleanRegionBase(YTSelectionContainer3D):
-=======
-class AMRCylinderBase(AMR3DData):
-    """
-    We can define a cylinder (or disk) to act as a data object.
-    """
-    _type_name = "disk"
-    _con_args = ('center', '_norm_vec', '_radius', '_height')
-    def __init__(self, center, normal, radius, height, fields=None,
-                 pf=None, **kwargs):
-        """
-        By providing a *center*, a *normal*, a *radius* and a *height* we
-        can define a cylinder of any proportion.  Only cells whose centers are
-        within the cylinder will be selected.
-        """
-        AMR3DData.__init__(self, center, fields, pf, **kwargs)
-        self._norm_vec = np.array(normal)/np.sqrt(np.dot(normal,normal))
-        self.set_field_parameter("normal", self._norm_vec)
-        self._height = fix_length(height, self.pf)
-        self._radius = fix_length(radius, self.pf)
-        self._d = -1.0 * np.dot(self._norm_vec, self.center)
-        self._refresh_data()
-
-    def _get_list_of_grids(self):
-        H = np.sum(self._norm_vec.reshape((1,3,1)) * self.pf.h.grid_corners,
-                   axis=1) + self._d
-        D = np.sqrt(np.sum((self.pf.h.grid_corners -
-                           self.center.reshape((1,3,1)))**2.0,axis=1))
-        R = np.sqrt(D**2.0-H**2.0)
-        self._grids = self.hierarchy.grids[
-            ( (np.any(np.abs(H)<self._height,axis=0))
-            & (np.any(R<self._radius,axis=0)
-            & (np.logical_not((np.all(H>0,axis=0) | (np.all(H<0, axis=0)))) )
-            ) ) ]
-        self._grids = self.hierarchy.grids
-
-    def _is_fully_enclosed(self, grid):
-        corners = grid._corners.reshape((8,3,1))
-        H = np.sum(self._norm_vec.reshape((1,3,1)) * corners,
-                   axis=1) + self._d
-        D = np.sqrt(np.sum((corners -
-                           self.center.reshape((1,3,1)))**2.0,axis=1))
-        R = np.sqrt(D**2.0-H**2.0)
-        return (np.all(np.abs(H) < self._height, axis=0) \
-            and np.all(R < self._radius, axis=0))
-
-    @cache_mask
-    def _get_cut_mask(self, grid):
-        if self._is_fully_enclosed(grid):
-            return True
-        else:
-            h = grid['x'] * self._norm_vec[0] \
-              + grid['y'] * self._norm_vec[1] \
-              + grid['z'] * self._norm_vec[2] \
-              + self._d
-            d = np.sqrt(
-                (grid['x'] - self.center[0])**2.0
-              + (grid['y'] - self.center[1])**2.0
-              + (grid['z'] - self.center[2])**2.0
-                )
-            r = np.sqrt(d**2.0-h**2.0)
-            cm = ( (np.abs(h) <= self._height)
-                 & (r <= self._radius))
-        return cm
-
-class AMRInclinedBox(AMR3DData):
-    _type_name="inclined_box"
-    _con_args = ('origin','box_vectors')
-
-    def __init__(self, origin, box_vectors, fields=None,
-                 pf=None, **kwargs):
-        """
-        A rectangular prism with arbitrary alignment to the computational
-        domain.  *origin* is the origin of the box, while *box_vectors* is an
-        array of ordering [ax, ijk] that describes the three vectors that
-        describe the box.  No checks are done to ensure that the box satisfies
-        a right-hand rule, but if it doesn't, behavior is undefined.
-        """
-        self.origin = np.array(origin)
-        self.box_vectors = np.array(box_vectors, dtype='float64')
-        self.box_lengths = (self.box_vectors**2.0).sum(axis=1)**0.5
-        center = origin + 0.5*self.box_vectors.sum(axis=0)
-        AMR3DData.__init__(self, center, fields, pf, **kwargs)
-        self._setup_rotation_parameters()
-        self._refresh_data()
-
-    def _setup_rotation_parameters(self):
-        xv = self.box_vectors[0,:]
-        yv = self.box_vectors[1,:]
-        zv = self.box_vectors[2,:]
-        self._x_vec = xv / np.sqrt(np.dot(xv, xv))
-        self._y_vec = yv / np.sqrt(np.dot(yv, yv))
-        self._z_vec = zv / np.sqrt(np.dot(zv, zv))
-        self._rot_mat = np.array([self._x_vec,self._y_vec,self._z_vec])
-        self._inv_mat = np.linalg.pinv(self._rot_mat)
-
-    def _get_list_of_grids(self):
-        if self._grids is not None: return
-        GLE = self.pf.h.grid_left_edge
-        GRE = self.pf.h.grid_right_edge
-        goodI = find_grids_in_inclined_box(self.box_vectors, self.center, 
-                                           GLE, GRE)
-        cgrids = self.pf.h.grids[goodI.astype('bool')]
-       # find_grids_in_inclined_box seems to be broken.
-        cgrids = self.pf.h.grids[:]
-        grids = []
-        for i,grid in enumerate(cgrids):
-            v = grid_points_in_volume(self.box_lengths, self.origin,
-                                      self._rot_mat, grid.LeftEdge, 
-                                      grid.RightEdge, grid.dds,
-                                      grid.child_mask, 1)
-            if v: grids.append(grid)
-        self._grids = np.empty(len(grids), dtype='object')
-        for gi, g in enumerate(grids): self._grids[gi] = g
-            
-
-    def _is_fully_enclosed(self, grid):
-        # This should be written at some point.
-        # We'd rotate all eight corners into the space of the box, then check to
-        # see if all are enclosed.
-        return False
-
-    def _get_cut_mask(self, grid):
-        if self._is_fully_enclosed(grid):
-            return True
-        pm = np.zeros(grid.ActiveDimensions, dtype='int32')
-        grid_points_in_volume(self.box_lengths, self.origin,
-                              self._rot_mat, grid.LeftEdge, 
-                              grid.RightEdge, grid.dds, pm, 0)
-        return pm
-        
-
-class AMRRegionBase(AMR3DData):
-    """
-    AMRRegions are rectangular prisms of data.
-    """
-    _type_name = "region"
-    _con_args = ('center', 'left_edge', 'right_edge')
-    _dx_pad = 0.5
-    def __init__(self, center, left_edge, right_edge, fields = None,
-                 pf = None, **kwargs):
-        """A 3D region of data with an arbitrary center.
-
-        Takes an array of three *left_edge* coordinates, three
-        *right_edge* coordinates, and a *center* that can be anywhere
-        in the domain. If the selected region extends past the edges
-        of the domain, no data will be found there, though the
-        object's `left_edge` or `right_edge` are not modified.
-
-        Parameters
-        ----------
-        center : array_like
-            The center of the region
-        left_edge : array_like
-            The left edge of the region
-        right_edge : array_like
-            The right edge of the region
-        """
-        AMR3DData.__init__(self, center, fields, pf, **kwargs)
-        self.left_edge = left_edge
-        self.right_edge = right_edge
-        self._refresh_data()
-
-    def _get_list_of_grids(self):
-        self._grids, ind = self.pf.hierarchy.get_box_grids(self.left_edge,
-                                                           self.right_edge)
-
-    def _is_fully_enclosed(self, grid):
-        return np.all( (grid._corners <= self.right_edge)
-                     & (grid._corners >= self.left_edge))
-
-    @cache_mask
-    def _get_cut_mask(self, grid):
-        if self._is_fully_enclosed(grid):
-            return True
-        else:
-            dxp, dyp, dzp = self._dx_pad * grid.dds
-            cm = ( (grid['x'] - dxp < self.right_edge[0])
-                 & (grid['x'] + dxp > self.left_edge[0])
-                 & (grid['y'] - dyp < self.right_edge[1])
-                 & (grid['y'] + dyp > self.left_edge[1])
-                 & (grid['z'] - dzp < self.right_edge[2])
-                 & (grid['z'] + dzp > self.left_edge[2]) )
-        return cm
-
-class AMRRegionStrictBase(AMRRegionBase):
-    """
-    AMRRegion without any dx padding for cell selection
-    """
-    _type_name = "region_strict"
-    _dx_pad = 0.0
-
-class AMRPeriodicRegionBase(AMR3DData):
-    """
-    AMRRegions are rectangular prisms of data.
-    """
-    _type_name = "periodic_region"
-    _con_args = ('center', 'left_edge', 'right_edge')
-    _dx_pad = 0.5
-    def __init__(self, center, left_edge, right_edge, fields = None,
-                 pf = None, **kwargs):
-        """A 3D region of data that with periodic boundary
-        conditions if the selected region extends beyond the
-        simulation domain.
-
-        Takes an array of three *left_edge* coordinates, three
-        *right_edge* coordinates, and a *center* that can be anywhere
-        in the domain. The selected region can extend past the edges
-        of the domain, in which case periodic boundary conditions will
-        be applied to fill the region.
-
-        Parameters
-        ----------
-        center : array_like
-            The center of the region
-        left_edge : array_like
-            The left edge of the region
-        right_edge : array_like
-            The right edge of the region
-
-        """
-        AMR3DData.__init__(self, center, fields, pf, **kwargs)
-        self.left_edge = np.array(left_edge)
-        self.right_edge = np.array(right_edge)
-        self._refresh_data()
-        self.offsets = (np.mgrid[-1:1:3j,-1:1:3j,-1:1:3j] * \
-                        (self.pf.domain_right_edge -
-                         self.pf.domain_left_edge)[:,None,None,None])\
-                       .transpose().reshape(27,3) # cached and in order
-
-    def _get_list_of_grids(self):
-        self._grids, ind = self.pf.hierarchy.get_periodic_box_grids(self.left_edge,
-                                                                    self.right_edge)
-
-    def _is_fully_enclosed(self, grid):
-        for off_x, off_y, off_z in self.offsets:
-            region_left = [self.left_edge[0]+off_x,
-                           self.left_edge[1]+off_y,self.left_edge[2]+off_z]
-            region_right = [self.right_edge[0]+off_x,
-                            self.right_edge[1]+off_y,self.right_edge[2]+off_z]
-            if (np.all((grid._corners <= region_right) &
-                       (grid._corners >= region_left))):
-                return True
-        return False
-
-    @cache_mask
-    def _get_cut_mask(self, grid):
-        if self._is_fully_enclosed(grid):
-            return True
-        else:
-            cm = np.zeros(grid.ActiveDimensions,dtype='bool')
-            dxp, dyp, dzp = self._dx_pad * grid.dds
-            for off_x, off_y, off_z in self.offsets:
-                cm = cm | ( (grid['x'] - dxp + off_x < self.right_edge[0])
-                          & (grid['x'] + dxp + off_x > self.left_edge[0])
-                          & (grid['y'] - dyp + off_y < self.right_edge[1])
-                          & (grid['y'] + dyp + off_y > self.left_edge[1])
-                          & (grid['z'] - dzp + off_z < self.right_edge[2])
-                          & (grid['z'] + dzp + off_z > self.left_edge[2]) )
-            return cm
-
-class AMRPeriodicRegionStrictBase(AMRPeriodicRegionBase):
-    """
-    AMRPeriodicRegion without any dx padding for cell selection
-    """
-    _type_name = "periodic_region_strict"
-    _dx_pad = 0.0
-    def __init__(self, center, left_edge, right_edge, fields = None,
-                 pf = None, **kwargs):
-        """same as periodic region, but does not include cells unless
-        the selected region encompasses their centers.
-
-        """
-        AMRPeriodicRegionBase.__init__(self, center, left_edge, right_edge, 
-                                       fields = None, pf = None, **kwargs)
-    
-
-class AMRGridCollectionBase(AMR3DData):
-    """
-    An arbitrary selection of grids, within which we accept all points.
-    """
-    _type_name = "grid_collection"
-    _con_args = ("center", "grid_list")
-    def __init__(self, center, grid_list, fields = None,
-                 pf = None, **kwargs):
-        """
-        By selecting an arbitrary *grid_list*, we can act on those grids.
-        Child cells are not returned.
-        """
-        AMR3DData.__init__(self, center, fields, pf, **kwargs)
-        self._grids = np.array(grid_list)
-        self.grid_list = self._grids
-
-    def _get_list_of_grids(self):
-        pass
-
-    def _is_fully_enclosed(self, grid):
-        return True
-
-    @cache_mask
-    def _get_cut_mask(self, grid):
-        return np.ones(grid.ActiveDimensions, dtype='bool')
-
-    def _get_point_indices(self, grid, use_child_mask=True):
-        k = np.ones(grid.ActiveDimensions, dtype='bool')
-        if use_child_mask:
-            k[grid.child_indices] = False
-        pointI = np.where(k == True)
-        return pointI
-
-class AMRMaxLevelCollection(AMR3DData):
-    _type_name = "grid_collection_max_level"
-    _con_args = ("center", "max_level")
-    def __init__(self, center, max_level, fields = None,
-                 pf = None, **kwargs):
-        """
-        By selecting an arbitrary *max_level*, we can act on those grids.
-        Child cells are masked when the level of the grid is below the max
-        level.
-        """
-        AMR3DData.__init__(self, center, fields, pf, **kwargs)
-        self.max_level = max_level
-        self._refresh_data()
-
-    def _get_list_of_grids(self):
-        if self._grids is not None: return
-        gi = (self.pf.h.grid_levels <= self.max_level)[:,0]
-        self._grids = self.pf.h.grids[gi]
-
-    def _is_fully_enclosed(self, grid):
-        return True
-
-    @cache_mask
-    def _get_cut_mask(self, grid):
-        return np.ones(grid.ActiveDimensions, dtype='bool')
-
-    def _get_point_indices(self, grid, use_child_mask=True):
-        k = np.ones(grid.ActiveDimensions, dtype='bool')
-        if use_child_mask and grid.Level < self.max_level:
-            k[grid.child_indices] = False
-        pointI = np.where(k == True)
-        return pointI
-
-
-class AMRSphereBase(AMR3DData):
-    """
-    A sphere of points
-    """
-    _type_name = "sphere"
-    _con_args = ('center', 'radius')
-    def __init__(self, center, radius, fields = None, pf = None, **kwargs):
-        """A sphere f points defined by a *center* and a *radius*.
-
-        Parameters
-        ----------
-        center : array_like
-            The center of the sphere.
-        radius : float
-            The radius of the sphere.
-
-        Examples
-        --------
-        >>> pf = load("DD0010/moving7_0010")
-        >>> c = [0.5,0.5,0.5]
-        >>> sphere = pf.h.sphere(c,1.*pf['kpc'])
-        """
-        AMR3DData.__init__(self, center, fields, pf, **kwargs)
-        # Unpack the radius, if necessary
-        radius = fix_length(radius, self.pf)
-        if radius < self.hierarchy.get_smallest_dx():
-            raise YTSphereTooSmall(pf, radius, self.hierarchy.get_smallest_dx())
-        self.set_field_parameter('radius',radius)
-        self.radius = radius
-        self.DW = self.pf.domain_right_edge - self.pf.domain_left_edge
-        self._refresh_data()
-
-    def _get_list_of_grids(self, field = None):
-        grids,ind = self.hierarchy.find_sphere_grids(self.center, self.radius)
-        # Now we sort by level
-        grids = grids.tolist()
-        grids.sort(key=lambda x: (x.Level, x.LeftEdge[0], x.LeftEdge[1], x.LeftEdge[2]))
-        self._grids = np.empty(len(grids), dtype='object')
-        for gi, g in enumerate(grids): self._grids[gi] = g
-
-    def _is_fully_enclosed(self, grid):
-        return False
-
-    @restore_grid_state # Pains me not to decorate with cache_mask here
-    def _get_cut_mask(self, grid, field=None):
-        # We have the *property* center, which is not necessarily
-        # the same as the field_parameter
-        if self._is_fully_enclosed(grid):
-            return True # We do not want child masking here
-        if not isinstance(grid, (FakeGridForParticles, GridChildMaskWrapper)) \
-           and grid.id in self._cut_masks:
-            return self._cut_masks[grid.id]
-        cm = ( (grid["RadiusCode"]<=self.radius) & grid.child_mask )
-        if not isinstance(grid, (FakeGridForParticles, GridChildMaskWrapper)):
-            self._cut_masks[grid.id] = cm
-        return cm
-
-class AMREllipsoidBase(AMR3DData):
-    """
-    We can define an ellipsoid to act as a data object.
-    """
-    _type_name = "ellipsoid"
-    _con_args = ('center', '_A', '_B', '_C', '_e0', '_tilt')
-    def __init__(self, center, A, B, C, e0, tilt, fields=None,
-                 pf=None, **kwargs):
-        """
-        By providing a *center*,*A*,*B*,*C*,*e0*,*tilt* we
-        can define a ellipsoid of any proportion.  Only cells whose
-        centers are within the ellipsoid will be selected.
-
-        Parameters
-        ----------
-        center : array_like
-            The center of the ellipsoid.
-        A : float
-            The magnitude of the largest semi-major axis of the ellipsoid.
-        B : float
-            The magnitude of the medium semi-major axis of the ellipsoid.
-        C : float
-            The magnitude of the smallest semi-major axis of the ellipsoid.
-        e0 : array_like (automatically normalized)
-            the direction of the largest semi-major axis of the ellipsoid
-        tilt : float
-            After the rotation about the z-axis to allign e0 to x in the x-y
-            plane, and then rotating about the y-axis to align e0 completely
-            to the x-axis, tilt is the angle in radians remaining to
-            rotate about the x-axis to align both e1 to the y-axis and e2 to
-            the z-axis.
-        Examples
-        --------
-        >>> pf = load("DD####/DD####")
-        >>> c = [0.5,0.5,0.5]
-        >>> ell = pf.h.ellipsoid(c, 0.1, 0.1, 0.1, np.array([0.1, 0.1, 0.1]), 0.2)
-        """
-
-        AMR3DData.__init__(self, np.array(center), fields, pf, **kwargs)
-        # make sure the magnitudes of semi-major axes are in order
-        if A<B or B<C:
-            raise YTEllipsoidOrdering(pf, A, B, C)
-        # make sure the smallest side is not smaller than dx
-        if C < self.hierarchy.get_smallest_dx():
-            raise YTSphereTooSmall(pf, C, self.hierarchy.get_smallest_dx())
-        self._A = A
-        self._B = B
-        self._C = C
-        self._e0 = e0 = e0 / (e0**2.0).sum()**0.5
-        self._tilt = tilt
-        
-        # find the t1 angle needed to rotate about z axis to align e0 to x
-        t1 = np.arctan(e0[1] / e0[0])
-        # rotate e0 by -t1
-        RZ = get_rotation_matrix(t1, (0,0,1)).transpose()
-        r1 = (e0 * RZ).sum(axis = 1)
-        # find the t2 angle needed to rotate about y axis to align e0 to x
-        t2 = np.arctan(-r1[2] / r1[0])
-        """
-        calculate the original e1
-        given the tilt about the x axis when e0 was aligned 
-        to x after t1, t2 rotations about z, y
-        """
-        RX = get_rotation_matrix(-tilt, (1,0,0)).transpose()
-        RY = get_rotation_matrix(-t2,   (0,1,0)).transpose()
-        RZ = get_rotation_matrix(-t1,   (0,0,1)).transpose()
-        e1 = ((0, 1, 0) * RX).sum(axis = 1)
-        e1 = (e1 * RY).sum(axis = 1)
-        e1 = (e1 * RZ).sum(axis = 1)
-        e2 = np.cross(e0, e1)
-
-        self._e1 = e1
-        self._e2 = e2
-
-        self.set_field_parameter('A', A)
-        self.set_field_parameter('B', B)
-        self.set_field_parameter('C', C)
-        self.set_field_parameter('e0', e0)
-        self.set_field_parameter('e1', e1)
-        self.set_field_parameter('e2', e2)
-        self.DW = self.pf.domain_right_edge - self.pf.domain_left_edge
-        self._refresh_data()
-
-        """
-        Having another function find_ellipsoid_grids is too much work, 
-        can just use the sphere one and forget about checking orientation
-        but feed in the A parameter for radius
-        """
-    def _get_list_of_grids(self, field = None):
-        """
-        This returns the grids that are possibly within the ellipse
-        """
-        grids,ind = self.hierarchy.find_sphere_grids(self.center, self._A)
-        # Now we sort by level
-        grids = grids.tolist()
-        grids.sort(key=lambda x: (x.Level, \
-                                  x.LeftEdge[0], \
-                                  x.LeftEdge[1], \
-                                  x.LeftEdge[2]))
-        self._grids = np.array(grids, dtype = 'object')
-
-    def _is_fully_enclosed(self, grid):
-        """
-        check if all grid corners are inside the ellipsoid
-        """
-        # vector from corner to center
-        vr = (grid._corners - self.center)
-        # 3 possible cases of locations taking periodic BC into account
-        # just listing the components, find smallest later
-        dotarr=np.array([vr, vr + self.DW, vr - self.DW])
-        # these vrdote# finds the product of vr components with e#
-        # square the results
-        # find the smallest
-        # sums it
-        vrdote0_2 = (np.multiply(dotarr, self._e0)**2).min(axis \
-                                                           = 0).sum(axis = 1)
-        vrdote1_2 = (np.multiply(dotarr, self._e1)**2).min(axis \
-                                                           = 0).sum(axis = 1)
-        vrdote2_2 = (np.multiply(dotarr, self._e2)**2).min(axis \
-                                                           = 0).sum(axis = 1)
-        return np.all(vrdote0_2 / self._A**2 + \
-                      vrdote1_2 / self._B**2 + \
-                      vrdote2_2 / self._C**2 <=1.0)
-
-    @restore_grid_state # Pains me not to decorate with cache_mask here
-    def _get_cut_mask(self, grid, field = None):
-        """
-        This checks if each cell is inside the ellipsoid
-        """
-        # We have the *property* center, which is not necessarily
-        # the same as the field_parameter
-        if self._is_fully_enclosed(grid):
-            return True # We do not want child masking here
-        if not isinstance(grid, (FakeGridForParticles, GridChildMaskWrapper)) \
-           and grid.id in self._cut_masks:
-            return self._cut_masks[grid.id]
-        Inside = np.zeros(grid["x"].shape, dtype = 'float64')
-        dim = grid["x"].shape
-        # need this to take into account non-cube root grid tiles
-        dot_evec = np.zeros([3, dim[0], dim[1], dim[2]])
-        for i, ax in enumerate('xyz'):
-            # distance to center
-            ar  = grid[ax]-self.center[i]
-            # cases to take into account periodic BC
-            case = np.array([ar, ar + self.DW[i], ar - self.DW[i]])
-            # find which of the 3 cases is smallest in magnitude
-            index = np.abs(case).argmin(axis = 0)
-            # restrict distance to only the smallest cases
-            vec = np.choose(index, case)
-            # sum up to get the dot product with e_vectors
-            dot_evec += np.array([vec * self._e0[i], \
-                                  vec * self._e1[i], \
-                                  vec * self._e2[i]])
-        # Calculate the eqn of ellipsoid, if it is inside
-        # then result should be <= 1.0
-        Inside = dot_evec[0]**2 / self._A**2 + \
-                 dot_evec[1]**2 / self._B**2 + \
-                 dot_evec[2]**2 / self._C**2
-        cm = ((Inside <= 1.0) & grid.child_mask)
-        if not isinstance(grid, (FakeGridForParticles, GridChildMaskWrapper)):
-            self._cut_masks[grid.id] = cm
-        return cm
-
-class AMRCoveringGridBase(AMR3DData):
-    _spatial = True
-    _type_name = "covering_grid"
-    _con_args = ('level', 'left_edge', 'ActiveDimensions')
-    def __init__(self, level, left_edge, dims, fields = None,
-                 pf = None, num_ghost_zones = 0, use_pbar = True, **kwargs):
-        """A 3D region with all data extracted to a single, specified
-        resolution.
-        
-        Parameters
-        ----------
-        level : int
-            The resolution level data is uniformly gridded at
-        left_edge : array_like
-            The left edge of the region to be extracted
-        dims : array_like
-            Number of cells along each axis of resulting covering_grid
-        fields : array_like, optional
-            A list of fields that you'd like pre-generated for your object
-
-        Examples
-        --------
-        cube = pf.h.covering_grid(2, left_edge=[0.0, 0.0, 0.0], \
-                                  right_edge=[1.0, 1.0, 1.0],
-                                  dims=[128, 128, 128])
-        """
-        AMR3DData.__init__(self, center=kwargs.pop("center", None),
-                           fields=fields, pf=pf, **kwargs)
-        self.left_edge = np.array(left_edge)
-        self.level = level
-        rdx = self.pf.domain_dimensions*self.pf.refine_by**level
-        self.dds = self.pf.domain_width/rdx.astype("float64")
-        self.ActiveDimensions = np.array(dims, dtype='int32')
-        self.right_edge = self.left_edge + self.ActiveDimensions*self.dds
-        self._num_ghost_zones = num_ghost_zones
-        self._use_pbar = use_pbar
-        self.global_startindex = np.rint((self.left_edge-self.pf.domain_left_edge)/self.dds).astype('int64')
-        self.domain_width = np.rint((self.pf.domain_right_edge -
-                    self.pf.domain_left_edge)/self.dds).astype('int64')
-        self._refresh_data()
-
-    def _get_list_of_grids(self, buffer = 0.0):
-        if self._grids is not None: return
-        if np.any(self.left_edge - buffer < self.pf.domain_left_edge) or \
-           np.any(self.right_edge + buffer > self.pf.domain_right_edge):
-            grids,ind = self.pf.hierarchy.get_periodic_box_grids_below_level(
-                            self.left_edge - buffer,
-                            self.right_edge + buffer, self.level)
-        else:
-            grids,ind = self.pf.hierarchy.get_box_grids_below_level(
-                self.left_edge - buffer,
-                self.right_edge + buffer, self.level)
-        sort_ind = np.argsort(self.pf.h.grid_levels.ravel()[ind])
-        self._grids = self.pf.hierarchy.grids[ind][(sort_ind,)][::-1]
-
-    def _refresh_data(self):
-        AMR3DData._refresh_data(self)
-        self['dx'] = self.dds[0] * np.ones(self.ActiveDimensions, dtype='float64')
-        self['dy'] = self.dds[1] * np.ones(self.ActiveDimensions, dtype='float64')
-        self['dz'] = self.dds[2] * np.ones(self.ActiveDimensions, dtype='float64')
-
-    def get_data(self, fields=None):
-        if self._grids is None:
-            self._get_list_of_grids()
-        if fields is None:
-            fields = self.fields[:]
-        else:
-            fields = ensure_list(fields)
-        obtain_fields = []
-        for field in fields:
-            if self.field_data.has_key(field): continue
-            if field not in self.hierarchy.field_list:
-                try:
-                    #print "Generating", field
-                    self._generate_field(field)
-                    continue
-                except NeedsOriginalGrid, ngt_exception:
-                    pass
-            obtain_fields.append(field)
-            self[field] = np.zeros(self.ActiveDimensions, dtype='float64') -999
-        if len(obtain_fields) == 0: return
-        mylog.debug("Getting fields %s from %s possible grids",
-                   obtain_fields, len(self._grids))
-        if self._use_pbar: pbar = \
-                get_pbar('Searching grids for values ', len(self._grids))
-        count = self.ActiveDimensions.prod()
-        for i, grid in enumerate(self._grids):
-            if self._use_pbar: pbar.update(i)
-            count -= self._get_data_from_grid(grid, obtain_fields)
-            if count <= 0: break
-        if self._use_pbar: pbar.finish()
-        if count > 0 or np.any(self[obtain_fields[0]] == -999):
-            # and self.dx < self.hierarchy.grids[0].dx:
-            n_bad = np.where(self[obtain_fields[0]]==-999)[0].size
-            mylog.error("Covering problem: %s cells are uncovered", n_bad)
-            raise KeyError(n_bad)
-            
-    def _generate_field(self, field):
-        if self.pf.field_info.has_key(field):
-            # First we check the validator; this might even raise!
-            self.pf.field_info[field].check_available(self)
-            self[field] = self.pf.field_info[field](self)
-        else: # Can't find the field, try as it might
-            raise KeyError(field)
-
-    def flush_data(self, field=None):
-        """
-        Any modifications made to the data in this object are pushed back
-        to the originating grids, except the cells where those grids are both
-        below the current level `and` have child cells.
-        """
-        self._get_list_of_grids()
-        # We don't generate coordinates here.
-        if field == None:
-            fields_to_get = self.fields[:]
-        else:
-            fields_to_get = ensure_list(field)
-        for grid in self._grids:
-            self._flush_data_to_grid(grid, fields_to_get)
-
-    @restore_grid_state
-    def _get_data_from_grid(self, grid, fields):
-        ll = int(grid.Level == self.level)
-        ref_ratio = self.pf.refine_by**(self.level - grid.Level)
-        g_fields = [grid[field].astype("float64") for field in fields]
-        c_fields = [self[field] for field in fields]
-        count = FillRegion(ref_ratio,
-            grid.get_global_startindex(), self.global_startindex,
-            c_fields, g_fields, 
-            self.ActiveDimensions, grid.ActiveDimensions,
-            grid.child_mask, self.domain_width, ll, 0)
-        return count
-
-    def _flush_data_to_grid(self, grid, fields):
-        ll = int(grid.Level == self.level)
-        ref_ratio = self.pf.refine_by**(self.level - grid.Level)
-        g_fields = []
-        for field in fields:
-            if not grid.has_key(field): grid[field] = \
-               np.zeros(grid.ActiveDimensions, dtype=self[field].dtype)
-            g_fields.append(grid[field])
-        c_fields = [self[field] for field in fields]
-        FillRegion(ref_ratio,
-            grid.get_global_startindex(), self.global_startindex,
-            c_fields, g_fields, 
-            self.ActiveDimensions, grid.ActiveDimensions,
-            grid.child_mask, self.domain_width, ll, 1)
-
-    @property
-    def LeftEdge(self):
-        return self.left_edge
-
-    @property
-    def RightEdge(self):
-        return self.right_edge
-
-class AMRSmoothedCoveringGridBase(AMRCoveringGridBase):
-    _type_name = "smoothed_covering_grid"
-    @wraps(AMRCoveringGridBase.__init__)
-    def __init__(self, *args, **kwargs):
-        """A 3D region with all data extracted and interpolated to a
-        single, specified resolution. (Identical to covering_grid,
-        except that it interpolates.)
-
-        Smoothed covering grids start at level 0, interpolating to
-        fill the region to level 1, replacing any cells actually
-        covered by level 1 data, and then recursively repeating this
-        process until it reaches the specified `level`.
-        
-        Parameters
-        ----------
-        level : int
-            The resolution level data is uniformly gridded at
-        left_edge : array_like
-            The left edge of the region to be extracted
-        dims : array_like
-            Number of cells along each axis of resulting covering_grid.
-        fields : array_like, optional
-            A list of fields that you'd like pre-generated for your object
-
-        Example
-        -------
-        cube = pf.h.smoothed_covering_grid(2, left_edge=[0.0, 0.0, 0.0], \
-                                  dims=[128, 128, 128])
-        """
-        self._base_dx = (
-              (self.pf.domain_right_edge - self.pf.domain_left_edge) /
-               self.pf.domain_dimensions.astype("float64"))
-        AMRCoveringGridBase.__init__(self, *args, **kwargs)
-        self._final_start_index = self.global_startindex
-
-    def _get_list_of_grids(self):
-        if self._grids is not None: return
-        buffer = ((self.pf.domain_right_edge - self.pf.domain_left_edge)
-                 / self.pf.domain_dimensions).max()
-        AMRCoveringGridBase._get_list_of_grids(self, buffer)
-        # We reverse the order to ensure that coarse grids are first
-        self._grids = self._grids[::-1]
-
-    def get_data(self, field=None):
-        self._get_list_of_grids()
-        # We don't generate coordinates here.
-        if field == None:
-            fields_to_get = self.fields[:]
-        else:
-            fields_to_get = ensure_list(field)
-        fields_to_get = [f for f in fields_to_get if f not in self.field_data]
-        # Note that, thanks to some trickery, we have different dimensions
-        # on the field than one might think from looking at the dx and the
-        # L/R edges.
-        # We jump-start our task here
-        mylog.debug("Getting fields %s from %s possible grids",
-                   fields_to_get, len(self._grids))
-        self._update_level_state(0, fields_to_get)
-        if self._use_pbar: pbar = \
-                get_pbar('Searching grids for values ', len(self._grids))
-        # The grids are assumed to be pre-sorted
-        last_level = 0
-        for gi, grid in enumerate(self._grids):
-            if self._use_pbar: pbar.update(gi)
-            if grid.Level > last_level and grid.Level <= self.level:
-                mylog.debug("Updating level state to %s", last_level + 1)
-                self._update_level_state(last_level + 1)
-                self._refine(1, fields_to_get)
-                last_level = grid.Level
-            self._get_data_from_grid(grid, fields_to_get)
-        while last_level < self.level:
-            mylog.debug("Grid-free refinement %s to %s", last_level, last_level + 1)
-            self._update_level_state(last_level + 1)
-            self._refine(1, fields_to_get)
-            last_level += 1
-        if self.level > 0:
-            for field in fields_to_get:
-                self[field] = self[field][1:-1,1:-1,1:-1]
-                if np.any(self[field] == -999):
-                    # and self.dx < self.hierarchy.grids[0].dx:
-                    n_bad = (self[field]==-999).sum()
-                    mylog.error("Covering problem: %s cells are uncovered", n_bad)
-                    raise KeyError(n_bad)
-        if self._use_pbar: pbar.finish()
-
-    def _update_level_state(self, level, fields = None):
-        dx = self._base_dx / self.pf.refine_by**level
-        self.field_data['cdx'] = dx[0]
-        self.field_data['cdy'] = dx[1]
-        self.field_data['cdz'] = dx[2]
-        LL = self.left_edge - self.pf.domain_left_edge
-        self._old_global_startindex = self.global_startindex
-        self.global_startindex = np.rint(LL / dx).astype('int64') - 1
-        self.domain_width = np.rint((self.pf.domain_right_edge -
-                    self.pf.domain_left_edge)/dx).astype('int64')
-        if level == 0 and self.level > 0:
-            # We use one grid cell at LEAST, plus one buffer on all sides
-            idims = np.rint((self.ActiveDimensions*self.dds)/dx).astype('int64') + 2
-            fields = ensure_list(fields)
-            for field in fields:
-                self.field_data[field] = np.zeros(idims,dtype='float64')-999
-            self._cur_dims = idims.astype("int32")
-        elif level == 0 and self.level == 0:
-            DLE = self.pf.domain_left_edge
-            self.global_startindex = np.array(np.floor(LL/ dx), dtype='int64')
-            idims = np.rint((self.ActiveDimensions*self.dds)/dx).astype('int64')
-            fields = ensure_list(fields)
-            for field in fields:
-                self.field_data[field] = np.zeros(idims,dtype='float64')-999
-            self._cur_dims = idims.astype("int32")
-
-    def _refine(self, dlevel, fields):
-        rf = float(self.pf.refine_by**dlevel)
-
-        input_left = (self._old_global_startindex + 0.5) * rf 
-        dx = np.fromiter((self['cd%s' % ax] for ax in 'xyz'), count=3, dtype='float64')
-        output_dims = np.rint((self.ActiveDimensions*self.dds)/dx+0.5).astype('int32') + 2
-        self._cur_dims = output_dims
-
-        for field in fields:
-            output_field = np.zeros(output_dims, dtype="float64")
-            output_left = self.global_startindex + 0.5
-            ghost_zone_interpolate(rf, self[field], input_left,
-                                   output_field, output_left)
-            self.field_data[field] = output_field
-
-    @restore_field_information_state
-    def _get_data_from_grid(self, grid, fields):
-        fields = ensure_list(fields)
-        g_fields = [grid[field].astype("float64") for field in fields]
-        c_fields = [self.field_data[field] for field in fields]
-        count = FillRegion(1,
-            grid.get_global_startindex(), self.global_startindex,
-            c_fields, g_fields, 
-            self._cur_dims, grid.ActiveDimensions,
-            grid.child_mask, self.domain_width, 1, 0)
-        return count
-
-    def flush_data(self, *args, **kwargs):
-        raise KeyError("Can't do this")
-
-class AMRBooleanRegionBase(AMR3DData):
->>>>>>> 4d93100b
     """
     A hybrid region built by boolean comparison between
     existing regions.
