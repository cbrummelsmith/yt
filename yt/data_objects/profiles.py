--- conflicted
+++ resolved
@@ -68,708 +68,6 @@
             tr = func(*args, **kwargs)
         return tr
     return save_state
-
-<<<<<<< HEAD
-# Note we do not inherit from EnzoData.
-# We could, but I think we instead want to deal with the root datasource.
-class BinnedProfile(ParallelAnalysisInterface):
-    def __init__(self, data_source):
-        ParallelAnalysisInterface.__init__(self)
-        self._data_source = data_source
-        self.ds = data_source.ds
-        self.field_data = YTFieldData()
-
-    @property
-    def index(self):
-        return self.ds.index
-
-    def _get_dependencies(self, fields):
-        return ParallelAnalysisInterface._get_dependencies(
-                    self, fields + self._get_bin_fields())
-
-    def add_fields(self, fields, weight = "cell_mass", accumulation = False, fractional=False):
-        """
-        We accept a list of *fields* which will be binned if *weight* is not
-        None and otherwise summed.  *accumulation* determines whether or not
-        they will be accumulated from low to high along the appropriate axes.
-        """
-        # Note that the specification has to be the same for all of these
-        fields = ensure_list(fields)
-        data = {}         # final results will go here
-        weight_data = {}  # we need to track the weights as we go
-        std_data = {}
-        for field in fields:
-            data[field] = self._get_empty_field()
-            weight_data[field] = self._get_empty_field()
-            std_data[field] = self._get_empty_field()
-        used = self._get_empty_field().astype('bool')
-        chunk_fields = fields[:]
-        if weight is not None: chunk_fields += [weight]
-        for ds in parallel_objects(self._data_source.chunks(
-                        chunk_fields, chunking_style = "io")):
-            try:
-                args = self._get_bins(ds, check_cut=True)
-            except YTEmptyProfileData:
-                # No bins returned for this grid, so forget it!
-                continue
-            for field in fields:
-                # We get back field values, weight values, used bins
-                f, w, q, u = self._bin_field(ds, field, weight, accumulation,
-                                          args=args, check_cut=True)
-                data[field] += f        # running total
-                weight_data[field] += w # running total
-                used |= u       # running 'or'
-                std_data[field][u] += w[u] * (q[u]/w[u] + \
-                    (f[u]/w[u] -
-                     data[field][u]/weight_data[field][u])**2) # running total
-        for key in data:
-            data[key] = self.comm.mpi_allreduce(data[key], op='sum')
-        for key in weight_data:
-            weight_data[key] = self.comm.mpi_allreduce(weight_data[key], op='sum')
-        used = self.comm.mpi_allreduce(used, op='sum')
-        # When the loop completes the parallel finalizer gets called
-        #pbar.finish()
-        ub = np.where(used)
-        for field in fields:
-            if weight: # Now, at the end, we divide out.
-                data[field][ub] /= weight_data[field][ub]
-                std_data[field][ub] /= weight_data[field][ub]
-            self[field] = data[field]
-            self["%s_std" % field] = np.sqrt(std_data[field])
-        self["UsedBins"] = used
-
-        if fractional:
-            for field in fields:
-                self.field_data[field] /= self.field_data[field].sum()
-
-    def keys(self):
-        return self.field_data.keys()
-
-    def __getitem__(self, key):
-        # This raises a KeyError if it doesn't exist
-        # This is because we explicitly want to add all fields
-        return self.field_data[key]
-
-    def __setitem__(self, key, value):
-        self.field_data[key] = value
-
-    def _get_field(self, source, field, check_cut):
-        # This is where we will iterate to get all contributions to a field
-        # which is how we will implement hybrid particle/cell fields
-        # but...  we default to just the field.
-        data = []
-        data.append(source[field].astype('float64'))
-        return uconcatenate(data, axis=0)
-
-    def _fix_pickle(self):
-        if isinstance(self._data_source, tuple):
-            self._data_source = self._data_source[1]
-
-# @todo: Fix accumulation with overriding
-class BinnedProfile1D(BinnedProfile):
-    """
-    A 'Profile' produces either a weighted (or unweighted) average or a
-    straight sum of a field in a bin defined by another field.  In the case
-    of a weighted average, we have: p_i = sum( w_i * v_i ) / sum(w_i)
-
-    We accept a *data_source*, which will be binned into *n_bins*
-    by the field *bin_field* between the *lower_bound* and the
-    *upper_bound*.  These bins may or may not be equally divided
-    in *log_space*, and the *lazy_reader* flag controls whether we
-    use a memory conservative approach. If *end_collect* is True,
-    take all values outside the given bounds and store them in the
-    0 and *n_bins*-1 values.
-    """
-    def __init__(self, data_source, n_bins, bin_field,
-                 lower_bound, upper_bound,
-                 log_space = True,
-                 end_collect=False):
-        BinnedProfile.__init__(self, data_source)
-        self.bin_field = bin_field
-        self._x_log = log_space
-        self.end_collect = end_collect
-        self.n_bins = n_bins
-
-        # Get our bins
-        if log_space:
-            if lower_bound <= 0.0 or upper_bound <= 0.0:
-                raise YTIllDefinedBounds(lower_bound, upper_bound)
-            func = np.logspace
-            lower_bound, upper_bound = np.log10(lower_bound), np.log10(upper_bound)
-        else:
-            func = np.linspace
-
-        # These are the bin *edges*
-        self._bins = func(lower_bound, upper_bound, n_bins + 1)
-
-        # These are the bin *left edges*.  These are the x-axis values
-        # we plot in the PlotCollection
-        self[bin_field] = self._bins
-
-        # If we are not being memory-conservative, grab all the bins
-        # and the inverse indices right now.
-
-    def _get_empty_field(self):
-        return np.zeros(self[self.bin_field].size, dtype='float64')
-
-    @preserve_source_parameters
-    def _bin_field(self, source, field, weight, accumulation,
-                   args, check_cut=False):
-        mi, inv_bin_indices = args # Args has the indices to use as input
-        # check_cut is set if source != self._data_source
-        source_data = self._get_field(source, field, check_cut)
-        if weight: weight_data = self._get_field(source, weight, check_cut)
-        else: weight_data = np.ones(source_data.shape, dtype='float64')
-        self.total_stuff = source_data.sum()
-        binned_field = self._get_empty_field()
-        weight_field = self._get_empty_field()
-        m_field = self._get_empty_field()
-        q_field = self._get_empty_field()
-        used_field = self._get_empty_field()
-        mi = args[0]
-        bin_indices_x = args[1].ravel().astype('int64')
-        source_data = source_data[mi]
-        weight_data = weight_data[mi]
-        bin_profile1d(bin_indices_x, weight_data, source_data,
-                      weight_field, binned_field,
-                      m_field, q_field, used_field)
-        # Fix for laziness, because at the *end* we will be
-        # summing up all of the histograms and dividing by the
-        # weights.  Accumulation likely doesn't work with weighted
-        # average fields.
-        if accumulation:
-            binned_field = np.add.accumulate(binned_field)
-        return binned_field, weight_field, q_field, \
-            used_field.astype("bool")
-
-    @preserve_source_parameters
-    def _get_bins(self, source, check_cut=False):
-        source_data = self._get_field(source, self.bin_field, check_cut)
-        if source_data.size == 0: # Nothing for us here.
-            raise YTEmptyProfileData()
-        # Truncate at boundaries.
-        if self.end_collect:
-            mi = np.ones_like(source_data).astype('bool')
-        else:
-            mi = ((source_data > self._bins.min())
-               &  (source_data < self._bins.max()))
-        sd = source_data[mi]
-        if sd.size == 0:
-            raise YTEmptyProfileData()
-        # Stick the bins into our fixed bins, set at initialization
-        bin_indices = np.digitize(sd, self._bins)
-        if self.end_collect: #limit the range of values to 0 and n_bins-1
-            bin_indices = np.clip(bin_indices, 0, self.n_bins - 1)
-        else: #throw away outside values
-            bin_indices -= 1
-
-        return (mi, bin_indices)
-
-    def choose_bins(self, bin_style):
-        # Depending on the bin_style, choose from bin edges 0...N either:
-        # both: 0...N, left: 0...N-1, right: 1...N
-        # center: N bins that are the average (both in linear or log
-        # space) of each pair of left/right edges
-        x = self.field_data[self.bin_field]
-        if bin_style is 'both': pass
-        elif bin_style is 'left': x = x[:-1]
-        elif bin_style is 'right': x = x[1:]
-        elif bin_style is 'center':
-            if self._x_log: x=np.log10(x)
-            x = 0.5*(x[:-1] + x[1:])
-            if self._x_log: x=10**x
-        else:
-            mylog.error('Did not recognize bin_style')
-            raise ValueError
-        return x
-
-    def write_out(self, filename, format="%0.16e", bin_style='left'):
-        '''
-        Write out data in ascii file, using *format* and
-        *bin_style* (left, right, center, both).
-        '''
-        fid = open(filename,"w")
-        fields = [field for field in sorted(self.field_data.keys()) if field != "UsedBins"]
-        fields.remove(self.bin_field)
-        fid.write("\t".join(["#"] + [self.bin_field] + fields + ["\n"]))
-
-        field_data = np.array(self.choose_bins(bin_style))
-        if bin_style is 'both':
-            field_data = np.append([field_data], np.array([self.field_data[field] for field in fields]), axis=0)
-        else:
-            field_data = np.append([field_data], np.array([self.field_data[field][:-1] for field in fields]), axis=0)
-
-        for line in range(field_data.shape[1]):
-            field_data[:,line].tofile(fid, sep="\t", format=format)
-            fid.write("\n")
-        fid.close()
-
-    def write_out_h5(self, filename, group_prefix=None, bin_style='left'):
-        """
-        Write out data in an hdf5 file *filename*.  Each profile is
-        put into a group, named by the axis fields.  Optionally a
-        *group_prefix* can be prepended to the group name.  If the
-        group already exists, it will delete and replace.  However,
-        due to hdf5 functionality, in only unlinks the data, so an
-        h5repack may be necessary to conserve space.  Axes values are
-        saved in group attributes.  Bins will be saved based on
-        *bin_style* (left, right, center, both).
-        """
-        fid = h5py.File(filename)
-        fields = [field for field in sorted(self.field_data.keys()) if (field != "UsedBins" and field != self.bin_field)]
-        if group_prefix is None:
-            name = "%s-1d" % (self.bin_field)
-        else:
-            name = "%s-%s-1d" % (group_prefix, self.bin_field)
-
-        if name in fid:
-            mylog.info("Profile file is getting larger since you are attempting to overwrite a profile. You may want to repack")
-            del fid[name]
-        group = fid.create_group(name)
-        group.attrs["x-axis-%s" % self.bin_field] = self.choose_bins(bin_style)
-        for field in fields:
-            dset = group.create_dataset("%s" % field, data=self.field_data[field][:-1])
-        fid.close()
-
-    def _get_bin_fields(self):
-        return [self.bin_field]
-
-class BinnedProfile2D(BinnedProfile):
-    """
-    A 'Profile' produces either a weighted (or unweighted) average
-    or a straight sum of a field in a bin defined by two other
-    fields.  In the case of a weighted average, we have: p_i =
-    sum( w_i * v_i ) / sum(w_i)
-
-    We accept a *data_source*, which will be binned into
-    *x_n_bins* by the field *x_bin_field* between the
-    *x_lower_bound* and the *x_upper_bound* and then again binned
-    into *y_n_bins* by the field *y_bin_field* between the
-    *y_lower_bound* and the *y_upper_bound*.  These bins may or
-    may not be equally divided in log-space as specified by
-    *x_log* and *y_log*, and the *lazy_reader* flag controls
-    whether we use a memory conservative approach. If
-    *end_collect* is True, take all values outside the given
-    bounds and store them in the 0 and *n_bins*-1 values.
-    """
-    def __init__(self, data_source,
-                 x_n_bins, x_bin_field, x_lower_bound, x_upper_bound, x_log,
-                 y_n_bins, y_bin_field, y_lower_bound, y_upper_bound, y_log,
-                 end_collect=False):
-        BinnedProfile.__init__(self, data_source)
-        self.x_bin_field = x_bin_field
-        self.y_bin_field = y_bin_field
-        self._x_log = x_log
-        self._y_log = y_log
-        self.end_collect = end_collect
-        self.x_n_bins = x_n_bins
-        self.y_n_bins = y_n_bins
-
-        func = {True:np.logspace, False:np.linspace}[x_log]
-        bounds = fix_bounds(x_lower_bound, x_upper_bound, x_log)
-        self._x_bins = func(bounds[0], bounds[1], x_n_bins + 1)
-        self[x_bin_field] = self._x_bins
-
-        func = {True:np.logspace, False:np.linspace}[y_log]
-        bounds = fix_bounds(y_lower_bound, y_upper_bound, y_log)
-        self._y_bins = func(bounds[0], bounds[1], y_n_bins + 1)
-        self[y_bin_field] = self._y_bins
-
-        if np.any(np.isnan(self[x_bin_field])) \
-            or np.any(np.isnan(self[y_bin_field])):
-            mylog.error("Your min/max values for x, y have given me a nan.")
-            mylog.error("Usually this means you are asking for log, with a zero bound.")
-            raise ValueError
-
-    def _get_empty_field(self):
-        return np.zeros((self[self.x_bin_field].size,
-                         self[self.y_bin_field].size), dtype='float64')
-
-    @preserve_source_parameters
-    def _bin_field(self, source, field, weight, accumulation,
-                   args, check_cut=False):
-        source_data = self._get_field(source, field, check_cut)
-        if weight: weight_data = self._get_field(source, weight, check_cut)
-        else: weight_data = np.ones(source_data.shape, dtype='float64')
-        self.total_stuff = source_data.sum()
-        binned_field = self._get_empty_field()
-        weight_field = self._get_empty_field()
-        m_field = self._get_empty_field()
-        q_field = self._get_empty_field()
-        used_field = self._get_empty_field()
-        mi = args[0]
-        bin_indices_x = args[1].ravel().astype('int64')
-        bin_indices_y = args[2].ravel().astype('int64')
-        source_data = source_data[mi]
-        weight_data = weight_data[mi]
-        nx = bin_indices_x.size
-        #mylog.debug("Binning %s / %s times", source_data.size, nx)
-        bin_profile2d(bin_indices_x, bin_indices_y, weight_data, source_data,
-                      weight_field, binned_field, m_field, q_field, used_field)
-        if accumulation: # Fix for laziness
-            if not iterable(accumulation):
-                raise SyntaxError("Accumulation needs to have length 2")
-            if accumulation[0]:
-                binned_field = np.add.accumulate(binned_field, axis=0)
-            if accumulation[1]:
-                binned_field = np.add.accumulate(binned_field, axis=1)
-        return binned_field, weight_field, q_field, \
-            used_field.astype("bool")
-
-    @preserve_source_parameters
-    def _get_bins(self, source, check_cut=False):
-        source_data_x = self._get_field(source, self.x_bin_field, check_cut)
-        source_data_y = self._get_field(source, self.y_bin_field, check_cut)
-        if source_data_x.size == 0:
-            raise YTEmptyProfileData()
-
-        if self.end_collect:
-            mi = np.arange(source_data_x.size)
-        else:
-            mi = np.where( (source_data_x > self._x_bins.min())
-                           & (source_data_x < self._x_bins.max())
-                           & (source_data_y > self._y_bins.min())
-                           & (source_data_y < self._y_bins.max()))
-        sd_x = source_data_x[mi]
-        sd_y = source_data_y[mi]
-        if sd_x.size == 0 or sd_y.size == 0:
-            raise YTEmptyProfileData()
-
-        bin_indices_x = np.digitize(sd_x, self._x_bins) - 1
-        bin_indices_y = np.digitize(sd_y, self._y_bins) - 1
-        if self.end_collect:
-            bin_indices_x = np.minimum(np.maximum(1, bin_indices_x), self.x_n_bins) - 1
-            bin_indices_y = np.minimum(np.maximum(1, bin_indices_y), self.y_n_bins) - 1
-
-        # Now we set up our inverse bin indices
-        return (mi, bin_indices_x, bin_indices_y)
-
-    def choose_bins(self, bin_style):
-        # Depending on the bin_style, choose from bin edges 0...N either:
-        # both: 0...N, left: 0...N-1, right: 1...N
-        # center: N bins that are the average (both in linear or log
-        # space) of each pair of left/right edges
-
-        x = self.field_data[self.x_bin_field]
-        y = self.field_data[self.y_bin_field]
-        if bin_style is 'both':
-            pass
-        elif bin_style is 'left':
-            x = x[:-1]
-            y = y[:-1]
-        elif bin_style is 'right':
-            x = x[1:]
-            y = y[1:]
-        elif bin_style is 'center':
-            if self._x_log: x=np.log10(x)
-            if self._y_log: y=np.log10(y)
-            x = 0.5*(x[:-1] + x[1:])
-            y = 0.5*(y[:-1] + y[1:])
-            if self._x_log: x=10**x
-            if self._y_log: y=10**y
-        else:
-            mylog.error('Did not recognize bin_style')
-            raise ValueError
-
-        return x,y
-
-    def write_out(self, filename, format="%0.16e", bin_style='left'):
-        """
-        Write out the values of x,y,v in ascii to *filename* for every
-        field in the profile.  Optionally a *format* can be specified.
-        Bins will be saved based on *bin_style* (left, right, center,
-        both).
-        """
-        fid = open(filename,"w")
-        fields = [field for field in sorted(self.field_data.keys()) if field != "UsedBins"]
-        fid.write("\t".join(["#"] + [self.x_bin_field, self.y_bin_field]
-                          + fields + ["\n"]))
-        x,y = self.choose_bins(bin_style)
-        x,y = np.meshgrid(x,y)
-        field_data = [x.ravel(), y.ravel()]
-        if bin_style is not 'both':
-            field_data += [self.field_data[field][:-1,:-1].ravel() for field in fields
-                           if field not in [self.x_bin_field, self.y_bin_field]]
-        else:
-            field_data += [self.field_data[field].ravel() for field in fields
-                           if field not in [self.x_bin_field, self.y_bin_field]]
-
-        field_data = np.array(field_data)
-        for line in range(field_data.shape[1]):
-            field_data[:,line].tofile(fid, sep="\t", format=format)
-            fid.write("\n")
-        fid.close()
-
-    def write_out_h5(self, filename, group_prefix=None, bin_style='left'):
-        """
-        Write out data in an hdf5 file.  Each profile is put into a
-        group, named by the axis fields.  Optionally a group_prefix
-        can be prepended to the group name.  If the group already
-        exists, it will delete and replace.  However, due to hdf5
-        functionality, in only unlinks the data, so an h5repack may be
-        necessary to conserve space.  Axes values are saved in group
-        attributes. Bins will be saved based on *bin_style* (left,
-        right, center, both).
-        """
-        fid = h5py.File(filename)
-        fields = [field for field in sorted(self.field_data.keys()) if (field != "UsedBins" and field != self.x_bin_field and field != self.y_bin_field)]
-        if group_prefix is None:
-            name = "%s-%s-2d" % (self.y_bin_field, self.x_bin_field)
-        else:
-            name = "%s-%s-%s-2d" % (group_prefix, self.y_bin_field, self.x_bin_field)
-        if name in fid:
-            mylog.info("Profile file is getting larger since you are attempting to overwrite a profile. You may want to repack")
-            del fid[name]
-        group = fid.create_group(name)
-
-        xbins, ybins = self.choose_bins(bin_style)
-        group.attrs["x-axis-%s" % self.x_bin_field] = xbins
-        group.attrs["y-axis-%s" % self.y_bin_field] = ybins
-        for field in fields:
-            dset = group.create_dataset("%s" % field, data=self.field_data[field][:-1,:-1])
-        fid.close()
-
-    def _get_bin_fields(self):
-        return [self.x_bin_field, self.y_bin_field]
-
-def fix_bounds(upper, lower, logit):
-    if logit:
-        if lower <= 0.0 or upper <= 0.0:
-            raise YTIllDefinedBounds(lower, upper)
-        return np.log10(upper), np.log10(lower)
-    return upper, lower
-
-class BinnedProfile3D(BinnedProfile):
-    """
-    A 'Profile' produces either a weighted (or unweighted) average
-    or a straight sum of a field in a bin defined by two other
-    fields.  In the case of a weighted average, we have: p_i =
-    sum( w_i * v_i ) / sum(w_i)
-
-    We accept a *data_source*, which will be binned into
-    *(x,y,z)_n_bins* by the field *(x,y,z)_bin_field* between the
-    *(x,y,z)_lower_bound* and the *(x,y,z)_upper_bound*.  These bins may or
-    may not be equally divided in log-space as specified by *(x,y,z)_log*.
-    If *end_collect* is True, take all values outside the given bounds and
-    store them in the 0 and *n_bins*-1 values.
-    """
-    def __init__(self, data_source,
-                 x_n_bins, x_bin_field, x_lower_bound, x_upper_bound, x_log,
-                 y_n_bins, y_bin_field, y_lower_bound, y_upper_bound, y_log,
-                 z_n_bins, z_bin_field, z_lower_bound, z_upper_bound, z_log,
-                 end_collect=False):
-        BinnedProfile.__init__(self, data_source)
-        self.x_bin_field = x_bin_field
-        self.y_bin_field = y_bin_field
-        self.z_bin_field = z_bin_field
-        self._x_log = x_log
-        self._y_log = y_log
-        self._z_log = z_log
-        self.end_collect = end_collect
-        self.x_n_bins = x_n_bins
-        self.y_n_bins = y_n_bins
-        self.z_n_bins = z_n_bins
-
-        func = {True:np.logspace, False:np.linspace}[x_log]
-        bounds = fix_bounds(x_lower_bound, x_upper_bound, x_log)
-        self._x_bins = func(bounds[0], bounds[1], x_n_bins + 1)
-        self[x_bin_field] = self._x_bins
-
-        func = {True:np.logspace, False:np.linspace}[y_log]
-        bounds = fix_bounds(y_lower_bound, y_upper_bound, y_log)
-        self._y_bins = func(bounds[0], bounds[1], y_n_bins + 1)
-        self[y_bin_field] = self._y_bins
-
-        func = {True:np.logspace, False:np.linspace}[z_log]
-        bounds = fix_bounds(z_lower_bound, z_upper_bound, z_log)
-        self._z_bins = func(bounds[0], bounds[1], z_n_bins + 1)
-        self[z_bin_field] = self._z_bins
-
-        if np.any(np.isnan(self[x_bin_field])) \
-            or np.any(np.isnan(self[y_bin_field])) \
-            or np.any(np.isnan(self[z_bin_field])):
-            mylog.error("Your min/max values for x, y or z have given me a nan.")
-            mylog.error("Usually this means you are asking for log, with a zero bound.")
-            raise ValueError
-
-    def _get_empty_field(self):
-        return np.zeros((self[self.x_bin_field].size,
-                         self[self.y_bin_field].size,
-                         self[self.z_bin_field].size), dtype='float64')
-
-    @preserve_source_parameters
-    def _bin_field(self, source, field, weight, accumulation,
-                   args, check_cut=False):
-        source_data = self._get_field(source, field, check_cut)
-        weight_data = np.ones(source_data.shape).astype('float64')
-        if weight: weight_data = self._get_field(source, weight, check_cut)
-        else: weight_data = np.ones(source_data.shape).astype('float64')
-        self.total_stuff = source_data.sum()
-        binned_field = self._get_empty_field()
-        weight_field = self._get_empty_field()
-        m_field = self._get_empty_field()
-        q_field = self._get_empty_field()
-        used_field = self._get_empty_field()
-        mi = args[0]
-        bin_indices_x = args[1].ravel().astype('int64')
-        bin_indices_y = args[2].ravel().astype('int64')
-        bin_indices_z = args[3].ravel().astype('int64')
-        source_data = source_data[mi]
-        weight_data = weight_data[mi]
-        bin_profile3d(bin_indices_x, bin_indices_y, bin_indices_z,
-                      weight_data, source_data, weight_field, binned_field,
-                      m_field, q_field, used_field)
-        if accumulation: # Fix for laziness
-            if not iterable(accumulation):
-                raise SyntaxError("Accumulation needs to have length 2")
-            if accumulation[0]:
-                binned_field = np.add.accumulate(binned_field, axis=0)
-            if accumulation[1]:
-                binned_field = np.add.accumulate(binned_field, axis=1)
-            if accumulation[2]:
-                binned_field = np.add.accumulate(binned_field, axis=2)
-        return binned_field, weight_field, q_field, \
-            used_field.astype("bool")
-
-    @preserve_source_parameters
-    def _get_bins(self, source, check_cut=False):
-        source_data_x = self._get_field(source, self.x_bin_field, check_cut)
-        source_data_y = self._get_field(source, self.y_bin_field, check_cut)
-        source_data_z = self._get_field(source, self.z_bin_field, check_cut)
-        if source_data_x.size == 0:
-            raise YTEmptyProfileData()
-        if self.end_collect:
-            mi = np.arange(source_data_x.size)
-        else:
-            mi = ( (source_data_x > self._x_bins.min())
-                 & (source_data_x < self._x_bins.max())
-                 & (source_data_y > self._y_bins.min())
-                 & (source_data_y < self._y_bins.max())
-                 & (source_data_z > self._z_bins.min())
-                 & (source_data_z < self._z_bins.max()))
-        sd_x = source_data_x[mi]
-        sd_y = source_data_y[mi]
-        sd_z = source_data_z[mi]
-        if sd_x.size == 0 or sd_y.size == 0 or sd_z.size == 0:
-            raise YTEmptyProfileData()
-
-        bin_indices_x = np.digitize(sd_x, self._x_bins) - 1
-        bin_indices_y = np.digitize(sd_y, self._y_bins) - 1
-        bin_indices_z = np.digitize(sd_z, self._z_bins) - 1
-        if self.end_collect:
-            bin_indices_x = np.minimum(np.maximum(1, bin_indices_x), self.x_n_bins) - 1
-            bin_indices_y = np.minimum(np.maximum(1, bin_indices_y), self.y_n_bins) - 1
-            bin_indices_z = np.minimum(np.maximum(1, bin_indices_z), self.z_n_bins) - 1
-
-        # Now we set up our inverse bin indices
-        return (mi, bin_indices_x, bin_indices_y, bin_indices_z)
-
-    def choose_bins(self, bin_style):
-        # Depending on the bin_style, choose from bin edges 0...N either:
-        # both: 0...N, left: 0...N-1, right: 1...N
-        # center: N bins that are the average (both in linear or log
-        # space) of each pair of left/right edges
-
-        x = self.field_data[self.x_bin_field]
-        y = self.field_data[self.y_bin_field]
-        z = self.field_data[self.z_bin_field]
-        if bin_style is 'both':
-            pass
-        elif bin_style is 'left':
-            x = x[:-1]
-            y = y[:-1]
-            z = z[:-1]
-        elif bin_style is 'right':
-            x = x[1:]
-            y = y[1:]
-            z = z[1:]
-        elif bin_style is 'center':
-            if self._x_log: x=np.log10(x)
-            if self._y_log: y=np.log10(y)
-            if self._z_log: z=np.log10(z)
-            x = 0.5*(x[:-1] + x[1:])
-            y = 0.5*(y[:-1] + y[1:])
-            z = 0.5*(z[:-1] + z[1:])
-            if self._x_log: x=10**x
-            if self._y_log: y=10**y
-            if self._z_log: y=10**z
-        else:
-            mylog.error('Did not recognize bin_style')
-            raise ValueError
-
-        return x,y,z
-
-    def write_out(self, filename, format="%0.16e"):
-        pass # Will eventually dump HDF5
-
-    def write_out_h5(self, filename, group_prefix=None, bin_style='left'):
-        """
-        Write out data in an hdf5 file.  Each profile is put into a
-        group, named by the axis fields.  Optionally a group_prefix
-        can be prepended to the group name.  If the group already
-        exists, it will delete and replace.  However, due to hdf5
-        functionality, in only unlinks the data, so an h5repack may be
-        necessary to conserve space.  Axes values are saved in group
-        attributes.
-        """
-        fid = h5py.File(filename)
-        fields = [field for field in sorted(self.field_data.keys())
-                  if (field != "UsedBins" and field != self.x_bin_field and field != self.y_bin_field and field != self.z_bin_field)]
-        if group_prefix is None:
-            name = "%s-%s-%s-3d" % (self.z_bin_field, self.y_bin_field, self.x_bin_field)
-        else:
-            name = "%s-%s-%s-%s-3d" % (group_prefix,self.z_bin_field, self.y_bin_field, self.x_bin_field)
-
-        if name in fid:
-            mylog.info("Profile file is getting larger since you are attempting to overwrite a profile. You may want to repack")
-            del fid[name]
-        group = fid.create_group(name)
-
-        xbins, ybins, zbins= self.choose_bins(bin_style)
-        group.attrs["x-axis-%s" % self.x_bin_field] = xbins
-        group.attrs["y-axis-%s" % self.y_bin_field] = ybins
-        group.attrs["z-axis-%s" % self.z_bin_field] = zbins
-
-        for field in fields:
-            dset = group.create_dataset("%s" % field, data=self.field_data[field][:-1,:-1,:-1])
-        fid.close()
-
-
-    def _get_bin_fields(self):
-        return [self.x_bin_field, self.y_bin_field, self.z_bin_field]
-
-    def store_profile(self, name, force=False):
-        """
-        By identifying the profile with a fixed, user-input *name* we can
-        store it in the serialized data section of the index file.  *force*
-        governs whether or not an existing profile with that name will be
-        overwritten.
-        """
-        # First we get our data in order
-        order = []
-        set_attr = {'x_bin_field':self.x_bin_field,
-                    'y_bin_field':self.y_bin_field,
-                    'z_bin_field':self.z_bin_field,
-                    'x_bin_values':self[self.x_bin_field],
-                    'y_bin_values':self[self.y_bin_field],
-                    'z_bin_values':self[self.z_bin_field],
-                    '_x_log':self._x_log,
-                    '_y_log':self._y_log,
-                    '_z_log':self._z_log,
-                    'shape': (self[self.x_bin_field].size,
-                              self[self.y_bin_field].size,
-                              self[self.z_bin_field].size),
-                    'field_order':order }
-        values = []
-        for field in self.field_data:
-            if field in set_attr.values(): continue
-            order.append(field)
-            values.append(self[field].ravel())
-        values = np.array(values).transpose()
-        self._data_source.index.save_data(values, "/Profiles", name,
-                                              set_attr, force=force)
-=======
->>>>>>> daa9172d
 
 class ProfileFieldAccumulator(object):
     def __init__(self, n_fields, size):
