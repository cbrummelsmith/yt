--- conflicted
+++ resolved
@@ -1106,24 +1106,12 @@
             return 0
         if level == self.max_level:
             this_level = 1
-<<<<<<< HEAD
-        cdef int si[3]
-        cdef int ei[3]
-        #print self.left_edge[0], self.left_edge[1], self.left_edge[2],
-        #print self.right_edge[0], self.right_edge[1], self.right_edge[2],
-        #print self.right_edge_shift[0], self.right_edge_shift[1], self.right_edge_shift[2]
-        for i in range(3):
-            if not self.check_period[i]:
-                si[i] = <int> ((self.left_edge[i] - left_edge[i])/dds[i])
-                ei[i] = <int> ((self.right_edge[i] - left_edge[i])/dds[i])
-=======
         cdef np.int64_t si[3]
         cdef np.int64_t ei[3]
-        if not self.check_period:
+        if not self.check_period[i]:
             for i in range(3):
                 si[i] = <np.int64_t> ((self.left_edge[i] - left_edge[i])/dds[i])
                 ei[i] = <np.int64_t> ((self.right_edge[i] - left_edge[i])/dds[i])
->>>>>>> c00a783b
                 si[i] = iclip(si[i] - 1, 0, dim[i])
                 ei[i] = iclip(ei[i] + 1, 0, dim[i])
             else:
