"""
Particle-only geometry handler




"""

#-----------------------------------------------------------------------------
# Copyright (c) 2013, yt Development Team.
#
# Distributed under the terms of the Modified BSD License.
#
# The full license is in the file COPYING.txt, distributed with this software.
#-----------------------------------------------------------------------------

import collections
import numpy as np
import os
import weakref

from yt.config import ytcfg
from yt.funcs import get_pbar, only_on_root, ensure_list
from yt.utilities.logger import ytLogger as mylog
from yt.data_objects.octree_subset import ParticleOctreeSubset
from yt.geometry.geometry_handler import Index, YTDataChunk
from yt.geometry.particle_oct_container import \
    ParticleOctreeContainer, ParticleBitmap
from yt.utilities.definitions import MAXLEVEL
from yt.utilities.io_handler import io_registry
from yt.utilities.parallel_tools.parallel_analysis_interface import \
    ParallelAnalysisInterface, communication_system, MPI
from yt.extern.functools32 import lru_cache

from yt.data_objects.data_containers import data_object_registry
from yt.data_objects.octree_subset import ParticleOctreeSubset, _use_global_octree
from yt.data_objects.particle_container import ParticleContainer

class ParticleIndex(Index):
    """The Index subclass for particle datasets"""
    _global_mesh = False

    def __init__(self, ds, dataset_type):
        self.dataset_type = dataset_type
        self.dataset = weakref.proxy(ds)
        self.index_filename = self.dataset.parameter_filename
        self.directory = os.path.dirname(self.index_filename)
        self.float_type = np.float64
        super(ParticleIndex, self).__init__(ds, dataset_type)

    @property
    def index_ptype(self):
        if hasattr(self.dataset, "index_ptype"):
            return self.dataset.index_ptype
        else:
            return "all"

    def _setup_geometry(self):
        self.regions = None
        mylog.debug("Initializing Particle Geometry Handler.")
        self._initialize_particle_handler()

    def get_smallest_dx(self):
        """
        Returns (in code units) the smallest cell size in the simulation.
        """
        # ML = self.oct_handler.max_level 
        ML = self.regions.index_order1 # was self.oct_handler.max_level
        dx = 1.0/(self.dataset.domain_dimensions*2**ML)
        dx = dx * (self.dataset.domain_right_edge -
                   self.dataset.domain_left_edge)
        return dx.min()

    def _get_particle_type_counts(self):
        result = collections.defaultdict(lambda: 0)
        for df in self.data_files:
            for k in df.total_particles.keys():
                result[k] += df.total_particles[k]
        return dict(result)

    def convert(self, unit):
        return self.dataset.conversion_factors[unit]

    def _initialize_particle_handler(self):
        self._setup_data_io()
        template = self.dataset.filename_template
        ndoms = self.dataset.file_count
        cls = self.dataset._file_class
        self.data_files = [cls(self.dataset, self.io, template % {'num':i}, i)
                           for i in range(ndoms)]
<<<<<<< HEAD
        self.total_particles = sum(
                sum(d.total_particles.values()) for d in self.data_files)
        # Get index & populate octree
        self._initialize_index()
        # Intialize global octree
        if _use_global_octree:
            ds = self.dataset
            self.global_oct_handler = ParticleOctreeContainer(
                [1, 1, 1], ds.domain_left_edge, ds.domain_right_edge,
                over_refine = ds.over_refine_factor)
            self.global_oct_handler.n_ref = ds.n_ref
            self.global_oct_handler.add(self.regions.primary_indices(), 
                                        self.regions.index_order1)
            self.global_oct_handler.finalize()
            self.max_level = self.global_oct_handler.max_level
            for i in range(ndoms):
                fmask = self.regions.file_ownership_mask(i)
                self.global_oct_handler.apply_domain(i+1, fmask, 
                                                     self.regions.index_order1)
            tot = sum(self.global_oct_handler.recursively_count().values())
            mylog.info("Identified %0.3e octs in global octree", tot)

    def _index_filename(self,o1,o2):
        import shutil
        # Uses parameter file
        fname_old = os.path.join(self.dataset.fullpath, 
                                 "index{}_{}.ewah".format(o1,o2))
        fname_new = self.index_filename + ".index{}_{}.ewah".format(o1,o2)
        if os.path.isfile(fname_old):
            shutil.move(fname_old,fname_new)
        return fname_new

    def _initialize_index(self, fname=None, noref=False,
                          order1=None, order2=None, dont_cache=False):
        ds = self.dataset
        only_on_root(mylog.info, "Allocating for %0.3e particles",
                     self.total_particles, global_rootonly = True)
=======
        index_ptype = self.index_ptype
        if index_ptype == "all":
            self.total_particles = sum(
                    sum(d.total_particles.values()) for d in self.data_files)
        else:
            self.total_particles = sum(
                    d.total_particles[index_ptype] for d in self.data_files)
        ds = self.dataset
        self.oct_handler = ParticleOctreeContainer(
            [1, 1, 1], ds.domain_left_edge, ds.domain_right_edge,
            over_refine = ds.over_refine_factor)
        self.oct_handler.n_ref = ds.n_ref
        only_on_root(mylog.info, "Allocating for %0.3e particles "
                                 "(index particle type '%s')",
                     self.total_particles, index_ptype)
>>>>>>> bcd44287
        # No more than 256^3 in the region finder.
        self.regions = ParticleBitmap(
                ds.domain_left_edge, ds.domain_right_edge,
<<<<<<< HEAD
                len(self.data_files), 
                index_order1=order1, index_order2=order2)
        N = 1<<(self.regions.index_order1 + self.ds.over_refine_factor)
        self.ds.domain_dimensions[:] = N
        # Load indices from file if provided
        if fname is None: 
            fname = self._index_filename(self.regions.index_order1,
                                         self.regions.index_order2)
        try:
            rflag = self.regions.load_bitmasks(fname)
            if rflag == 0:
                self._initialize_owners()
                self.regions.save_bitmasks(fname)
            rflag = self.regions.check_bitmasks()
            if rflag == 0:
                raise IOError()
                # dont_cache = True
                # raise IOError()
            #     self._initialize_owners()
            # rflag = self.regions.check_bitmasks()
            # else: # Save pcounts in file?
            #     self._initialize_owners()
        except IOError:
            self.regions.reset_bitmasks()
            self._initialize_coarse_index()
            if not noref:
                self._initialize_refined_index()
                self.regions.set_owners()
            else:
                self._initialize_owners()
            if not dont_cache:
                self.regions.save_bitmasks(fname)
            rflag = self.regions.check_bitmasks()
        # These are now invalid, but I don't know what to replace them with:
        #self.max_level = self.oct_handler.max_level
        #self.dataset.max_level = self.max_level
=======
                [N, N, N], len(self.data_files))
        self._initialize_indices()
        self.oct_handler.finalize()
        self.max_level = self.oct_handler.max_level
        self.dataset.max_level = self.max_level
        tot = sum(self.oct_handler.recursively_count().values())
        only_on_root(mylog.info, "Identified %0.3e octs", tot)

    def _initialize_indices(self):
        # This will be replaced with a parallel-aware iteration step.
        # Roughly outlined, what we will do is:
        #   * Generate Morton indices on each set of files that belong to
        #     an individual processor
        #   * Create a global, accumulated histogram
        #   * Cut based on estimated load balancing
        #   * Pass particles to specific processors, along with NREF buffer
        #   * Broadcast back a serialized octree to join
        #
        # For now we will do this in serial.
        index_ptype = self.index_ptype
        # Set the index_ptype attribute of self.io dynamically here, so we don't
        # need to assume that the dataset has the attribute.
        self.io.index_ptype = index_ptype
        morton = np.empty(self.total_particles, dtype="uint64")
        ind = 0
        for data_file in self.data_files:
            if index_ptype == "all":
                npart = sum(data_file.total_particles.values())
            else:
                npart = data_file.total_particles[index_ptype]
            morton[ind:ind + npart] = \
                self.io._initialize_index(data_file, self.regions)
            ind += npart
        morton.sort()
        # Now we add them all at once.
        self.oct_handler.add(morton)
>>>>>>> bcd44287

    def _initialize_coarse_index(self):
        pb = get_pbar("Initializing coarse index ", len(self.data_files))
        for i, data_file in enumerate(self.data_files):
            pb.update(i)
            for pos in self.io._yield_coordinates(data_file):
                self.regions._coarse_index_data_file(pos, data_file.file_id)
            self.regions._set_coarse_index_data_file(data_file.file_id)
        pb.finish()
        self.regions.find_collisions_coarse()

    def _initialize_refined_index(self):
        mask = self.regions.masks.sum(axis=1).astype('uint8')
        max_npart = max(sum(d.total_particles.values())
                        for d in self.data_files)
        sub_mi1 = np.zeros(max_npart, "uint64")
        sub_mi2 = np.zeros(max_npart, "uint64")
        pcount = np.zeros(1 << (self.regions.index_order1*3), 'uint32')
        pb = get_pbar("Initializing refined index", len(self.data_files))
        for i, data_file in enumerate(self.data_files):
            pb.update(i)
            pcount[:] = 0
            nsub_mi = 0
            for pos in self.io._yield_coordinates(data_file):
                nsub_mi = self.regions._refined_index_data_file(pos, 
                    mask, pcount, sub_mi1, sub_mi2,
                    data_file.file_id, nsub_mi)
            self.regions._set_refined_index_data_file(
                mask, sub_mi1, sub_mi2,
                data_file.file_id, nsub_mi)
        pb.finish()
        self.regions.find_collisions_refined()

    def _initialize_owners(self):
        pcount = np.zeros(1 << (self.regions.index_order1*3), 'uint32')
        pb = get_pbar("Initializing owners", len(self.data_files))
        for i, data_file in enumerate(self.data_files):
            pb.update(i)
            pcount[:] = 0
            for pos in self.io._yield_coordinates(data_file):
                self.regions._owners_data_file(pos, pcount, data_file.file_id)
        pb.finish()
        self.regions.set_owners()
            
    def _detect_output_fields(self):
        # TODO: Add additional fields
        dsl = []
        units = {}
        for dom in self.data_files:
            fl, _units = self.io._identify_fields(dom)
            units.update(_units)
            dom._calculate_offsets(fl)
            for f in fl:
                if f not in dsl: dsl.append(f)
        self.field_list = dsl
        ds = self.dataset
        ds.particle_types = tuple(set(pt for pt, ds in dsl))
        # This is an attribute that means these particle types *actually*
        # exist.  As in, they are real, in the dataset.
        ds.field_units.update(units)
        ds.particle_types_raw = ds.particle_types

    def _identify_base_chunk(self, dobj):
        if self.regions is None:
            self._initialize_index()
        # Must check that chunk_info contains the right number of ghost zones
        if getattr(dobj, "_chunk_info", None) is None:
            if isinstance(dobj, (ParticleContainer, ParticleOctreeSubset)):
                dobj._chunk_info = [dobj]
            else:
                dfi, file_masks, addfi = self.regions.identify_file_masks(dobj.selector)
                nfiles = len(file_masks)
                dobj._chunk_info = [None for _ in range(nfiles)]
                for i in range(nfiles):
                    domain_id = i+1
                    dobj._chunk_info[i] = ParticleContainer(
                        dobj, [self.data_files[dfi[i]]],
                        overlap_files = [self.data_files[k] for k in addfi[i]],
                        selector_mask = file_masks[i], domain_id = domain_id)
                    # dobj._chunk_info[i] = ParticleOctreeSubset(
                    #     dobj, [self.data_files[dfi[i]]], 
                    #     overlap_files = [self.data_files[k] for k in addfi[i]],
                    #     selector_mask = file_masks[i], domain_id = domain_id,
                    #     over_refine_factor = self.ds.over_refine_factor)
                # NOTE: One fun thing about the way IO works is that it
                # consolidates things quite nicely.  So we should feel free to
                # create as many objects as part of the chunk as we want, since
                # it'll take the set() of them.  So if we break stuff up like this
                # here, we end up in a situation where we have the ability to break
                # things down further later on for buffer zones and the like.
        dobj._current_chunk, = self._chunk_all(dobj)

    def _chunk_all(self, dobj):
        oobjs = getattr(dobj._current_chunk, "objs", dobj._chunk_info)
        yield YTDataChunk(dobj, "all", oobjs, None)

    def _chunk_spatial(self, dobj, ngz, sort = None, preload_fields = None,
                       ghost_particles = False):
        if ngz == 0 and ghost_particles:
            ngz = 1
        sobjs = getattr(dobj._current_chunk, "objs", dobj._chunk_info)
        for og in sobjs:
            with og._expand_data_files():
                if ghost_particles: # change to ngz > 0?
                    g = og.retrieve_ghost_zones(ngz)
                else:
                    g = og
                with g._as_spatial():
                    yield YTDataChunk(dobj, "spatial", [g])

    def _chunk_io(self, dobj, cache = True, local_only = False):
        oobjs = getattr(dobj._current_chunk, "objs", dobj._chunk_info)
        for container in oobjs:
            yield YTDataChunk(dobj, "io", [container], None, cache = cache)<|MERGE_RESOLUTION|>--- conflicted
+++ resolved
@@ -30,7 +30,6 @@
 from yt.utilities.io_handler import io_registry
 from yt.utilities.parallel_tools.parallel_analysis_interface import \
     ParallelAnalysisInterface, communication_system, MPI
-from yt.extern.functools32 import lru_cache
 
 from yt.data_objects.data_containers import data_object_registry
 from yt.data_objects.octree_subset import ParticleOctreeSubset, _use_global_octree
@@ -88,14 +87,21 @@
         cls = self.dataset._file_class
         self.data_files = [cls(self.dataset, self.io, template % {'num':i}, i)
                            for i in range(ndoms)]
-<<<<<<< HEAD
         self.total_particles = sum(
                 sum(d.total_particles.values()) for d in self.data_files)
         # Get index & populate octree
         self._initialize_index()
         # Intialize global octree
         if _use_global_octree:
+            index_ptype = self.index_ptype
+            if index_ptype == "all":
+                self.total_particles = sum(
+                        sum(d.total_particles.values()) for d in self.data_files)
+            else:
+                self.total_particles = sum(
+                        d.total_particles[index_ptype] for d in self.data_files)
             ds = self.dataset
+            # TODO: Re-insert the usage of index_ptype here
             self.global_oct_handler = ParticleOctreeContainer(
                 [1, 1, 1], ds.domain_left_edge, ds.domain_right_edge,
                 over_refine = ds.over_refine_factor)
@@ -109,7 +115,9 @@
                 self.global_oct_handler.apply_domain(i+1, fmask, 
                                                      self.regions.index_order1)
             tot = sum(self.global_oct_handler.recursively_count().values())
-            mylog.info("Identified %0.3e octs in global octree", tot)
+            only_on_root(mylog.info, "Allocating for %0.3e particles "
+                                    "(index particle type '%s')",
+                        self.total_particles, index_ptype)
 
     def _index_filename(self,o1,o2):
         import shutil
@@ -121,32 +129,38 @@
             shutil.move(fname_old,fname_new)
         return fname_new
 
+    def _initialize_indices(self):
+        # TODO: THIS IS NOT CURRENTLY USED AND MUST BE MERGED WITH ABOVE
+        # This will be replaced with a parallel-aware iteration step.
+        # Roughly outlined, what we will do is:
+        #   * Generate Morton indices on each set of files that belong to
+        #     an individual processor
+        #   * Create a global, accumulated histogram
+        #   * Cut based on estimated load balancing
+        #   * Pass particles to specific processors, along with NREF buffer
+        #   * Broadcast back a serialized octree to join
+        #
+        # For now we will do this in serial.
+        morton = np.empty(self.total_particles, dtype="uint64")
+        ind = 0
+        for data_file in self.data_files:
+            npart = sum(data_file.total_particles.values())
+            # TODO: Make this take index_ptype
+            morton[ind:ind + npart] = \
+                self.io._initialize_index(data_file, self.regions)
+            ind += npart
+        morton.sort()
+        # Now we add them all at once.
+        self.oct_handler.add(morton)
+
     def _initialize_index(self, fname=None, noref=False,
                           order1=None, order2=None, dont_cache=False):
         ds = self.dataset
         only_on_root(mylog.info, "Allocating for %0.3e particles",
                      self.total_particles, global_rootonly = True)
-=======
-        index_ptype = self.index_ptype
-        if index_ptype == "all":
-            self.total_particles = sum(
-                    sum(d.total_particles.values()) for d in self.data_files)
-        else:
-            self.total_particles = sum(
-                    d.total_particles[index_ptype] for d in self.data_files)
-        ds = self.dataset
-        self.oct_handler = ParticleOctreeContainer(
-            [1, 1, 1], ds.domain_left_edge, ds.domain_right_edge,
-            over_refine = ds.over_refine_factor)
-        self.oct_handler.n_ref = ds.n_ref
-        only_on_root(mylog.info, "Allocating for %0.3e particles "
-                                 "(index particle type '%s')",
-                     self.total_particles, index_ptype)
->>>>>>> bcd44287
         # No more than 256^3 in the region finder.
         self.regions = ParticleBitmap(
                 ds.domain_left_edge, ds.domain_right_edge,
-<<<<<<< HEAD
                 len(self.data_files), 
                 index_order1=order1, index_order2=order2)
         N = 1<<(self.regions.index_order1 + self.ds.over_refine_factor)
@@ -183,44 +197,6 @@
         # These are now invalid, but I don't know what to replace them with:
         #self.max_level = self.oct_handler.max_level
         #self.dataset.max_level = self.max_level
-=======
-                [N, N, N], len(self.data_files))
-        self._initialize_indices()
-        self.oct_handler.finalize()
-        self.max_level = self.oct_handler.max_level
-        self.dataset.max_level = self.max_level
-        tot = sum(self.oct_handler.recursively_count().values())
-        only_on_root(mylog.info, "Identified %0.3e octs", tot)
-
-    def _initialize_indices(self):
-        # This will be replaced with a parallel-aware iteration step.
-        # Roughly outlined, what we will do is:
-        #   * Generate Morton indices on each set of files that belong to
-        #     an individual processor
-        #   * Create a global, accumulated histogram
-        #   * Cut based on estimated load balancing
-        #   * Pass particles to specific processors, along with NREF buffer
-        #   * Broadcast back a serialized octree to join
-        #
-        # For now we will do this in serial.
-        index_ptype = self.index_ptype
-        # Set the index_ptype attribute of self.io dynamically here, so we don't
-        # need to assume that the dataset has the attribute.
-        self.io.index_ptype = index_ptype
-        morton = np.empty(self.total_particles, dtype="uint64")
-        ind = 0
-        for data_file in self.data_files:
-            if index_ptype == "all":
-                npart = sum(data_file.total_particles.values())
-            else:
-                npart = data_file.total_particles[index_ptype]
-            morton[ind:ind + npart] = \
-                self.io._initialize_index(data_file, self.regions)
-            ind += npart
-        morton.sort()
-        # Now we add them all at once.
-        self.oct_handler.add(morton)
->>>>>>> bcd44287
 
     def _initialize_coarse_index(self):
         pb = get_pbar("Initializing coarse index ", len(self.data_files))
