--- conflicted
+++ resolved
@@ -733,11 +733,7 @@
         # Note also that typically when something calls domain_and, they will 
         # use a logical_any along the oct axis.  Here we don't do that.
         # Note also that we change the shape of the returned array.
-<<<<<<< HEAD
-        cdef np.int64_t i, j, k, oi, n, nm
-=======
         cdef np.int64_t i, j, k, oi, n, nm, use
->>>>>>> 3013aa47
         cdef OctAllocationContainer *cur = self.domains[domain_id - 1]
         cdef Oct *o
         n = mask.shape[0]
