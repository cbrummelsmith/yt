"""
Simple integrators for the radiative transfer equation



"""

#-----------------------------------------------------------------------------
# Copyright (c) 2013, yt Development Team.
#
# Distributed under the terms of the Modified BSD License.
#
# The full license is in the file COPYING.txt, distributed with this software.
#-----------------------------------------------------------------------------

import numpy as np
cimport numpy as np
cimport cython
from cython cimport floating
from libc.stdlib cimport malloc, free
from yt.utilities.lib.fp_utils cimport fclip, i64clip
from libc.math cimport copysign, fabs
from yt.utilities.exceptions import YTDomainOverflow
from yt.utilities.lib.vec3_ops cimport subtract, cross, dot, L2_norm


DEF ORDER_MAX=20
DEF INDEX_MAX_64=2097151
DEF XSHIFT=2
DEF YSHIFT=1
DEF ZSHIFT=0

cdef extern from "math.h":
    double exp(double x) nogil
    float expf(float x) nogil
    long double expl(long double x) nogil
    double floor(double x) nogil
    double ceil(double x) nogil
    double fmod(double x, double y) nogil
    double fabs(double x) nogil

cdef extern from "platform_dep.h":
    double log2(double x) nogil
    long int lrint(double x) nogil

@cython.cdivision(True)
@cython.boundscheck(False)
@cython.wraparound(False)
cdef np.int64_t graycode(np.int64_t x):
    return x^(x>>1)

@cython.cdivision(True)
@cython.boundscheck(False)
@cython.wraparound(False)
cdef np.int64_t igraycode(np.int64_t x):
    cdef np.int64_t i, j
    if x == 0:
        return x
    m = <np.int64_t> ceil(log2(x)) + 1
    i, j = x, 1
    while j < m:
        i = i ^ (x>>j)
        j += 1
    return i

@cython.cdivision(True)
@cython.boundscheck(False)
@cython.wraparound(False)
cdef np.int64_t direction(np.int64_t x, np.int64_t n):
    #assert x < 2**n
    if x == 0:
        return 0
    elif x%2 == 0:
        return tsb(x-1, n)%n
    else:
        return tsb(x, n)%n

@cython.cdivision(True)
@cython.boundscheck(False)
@cython.wraparound(False)
cdef np.int64_t tsb(np.int64_t x, np.int64_t width):
    #assert x < 2**width
    cdef np.int64_t i = 0
    while x&1 and i <= width:
        x = x >> 1
        i += 1
    return i

@cython.cdivision(True)
@cython.boundscheck(False)
@cython.wraparound(False)
cdef np.int64_t bitrange(np.int64_t x, np.int64_t width,
                         np.int64_t start, np.int64_t end):
    return x >> (width-end) & ((2**(end-start))-1)

@cython.cdivision(True)
@cython.boundscheck(False)
@cython.wraparound(False)
cdef np.int64_t rrot(np.int64_t x, np.int64_t i, np.int64_t width):
    i = i%width
    x = (x>>i) | (x<<width-i)
    return x&(2**width-1)

@cython.cdivision(True)
@cython.boundscheck(False)
@cython.wraparound(False)
cdef np.int64_t lrot(np.int64_t x, np.int64_t i, np.int64_t width):
    i = i%width
    x = (x<<i) | (x>>width-i)
    return x&(2**width-1)

@cython.cdivision(True)
@cython.boundscheck(False)
@cython.wraparound(False)
cdef np.int64_t transform(np.int64_t entry, np.int64_t direction,
                          np.int64_t width, np.int64_t x):
    return rrot((x^entry), direction + 1, width)

@cython.cdivision(True)
@cython.boundscheck(False)
@cython.wraparound(False)
cdef np.int64_t entry(np.int64_t x):
    if x == 0: return 0
    return graycode(2*((x-1)/2))

@cython.cdivision(True)
@cython.boundscheck(False)
@cython.wraparound(False)
cdef np.int64_t setbit(np.int64_t x, np.int64_t w, np.int64_t i, np.int64_t b):
    if b == 1:
        return x | 2**(w-i-1)
    elif b == 0:
        return x & ~2**(w-i-1)

@cython.cdivision(True)
@cython.boundscheck(False)
@cython.wraparound(False)
def spread_bits(np.uint64_t x):
    return spread_64bits_by2(x)

@cython.cdivision(True)
@cython.boundscheck(False)
@cython.wraparound(False)
def compact_bits(np.uint64_t x):
    return compact_64bits_by2(x)

@cython.cdivision(True)
@cython.boundscheck(False)
@cython.wraparound(False)
def lsz(np.uint64_t v, int stride = 1, int start = 0):
    cdef int c
    c = start
    while ((np.uint64(1) << np.uint64(c)) & np.uint64(v)):
        c += stride
    return c

@cython.cdivision(True)
@cython.boundscheck(False)
@cython.wraparound(False)
def lsb(np.uint64_t v, int stride = 1, int start = 0):
    cdef int c
    c = start
    while (np.uint64(v) << np.uint64(c)) and not ((np.uint64(1) << np.uint64(c)) & np.uint64(v)):
        c += stride
    return c

@cython.cdivision(True)
@cython.boundscheck(False)
@cython.wraparound(False)
def bitwise_addition(np.uint64_t x, np.int64_t y0, 
                     int stride = 1, int start = 0):
    if (y0 == 0): return x
    cdef int end, p, pstart
    cdef list mstr
    cdef np.uint64_t m, y, out
    y = np.uint64(np.abs(y0))
    if (y0 > 0):
        func_ls = lsz
    else:
        func_ls = lsb
    # Continue until all bits added
    p = 0
    out = x
    while (y >> p):
        if (y & (1 << p)): 
            # Get end point
            pstart = start + p*stride
            end = func_ls(out,stride=stride,start=pstart)
            # Create mask
            mstr = (end + 1) * ['0']
            for i in range(pstart,end+1,stride):
                mstr[i] = '1'
                m = int(''.join(mstr[::-1]), 2)
            # Invert portion in mask
            # print mstr[::-1]
            # print y,p,(pstart,end+1),bin(m),bin(out),bin(~out)
            out = masked_merge_64bit(out, ~out, m)
        # Move to next bit
        p += 1
    return out

@cython.cdivision(True)
@cython.boundscheck(False)
@cython.wraparound(False)
cdef np.int64_t point_to_hilbert(int order, np.int64_t p[3]):
    cdef np.int64_t h, e, d, l, b, w, i, x
    h = e = d = 0
    for i in range(order):
        l = 0
        for x in range(3):
            b = bitrange(p[3-x-1], order, i, i+1)
            l |= (b<<x)
        l = transform(e, d, 3, l)
        w = igraycode(l)
        e = e ^ lrot(entry(w), d+1, 3)
        d = (d + direction(w, 3) + 1)%3
        h = (h<<3)|w
    return h

#def hilbert_point(dimension, order, h):
#    """
#        Convert an index on the Hilbert curve of the specified dimension and
#        order to a set of point coordinates.
#    """
#    #    The bit widths in this function are:
#    #        p[*]  - order
#    #        h     - order*dimension
#    #        l     - dimension
#    #        e     - dimension
#    hwidth = order*dimension
#    e, d = 0, 0
#    p = [0]*dimension
#    for i in range(order):
#        w = utils.bitrange(h, hwidth, i*dimension, i*dimension+dimension)
#        l = utils.graycode(w)
#        l = itransform(e, d, dimension, l)
#        for j in range(dimension):
#            b = utils.bitrange(l, dimension, j, j+1)
#            p[j] = utils.setbit(p[j], order, i, b)
#        e = e ^ utils.lrot(entry(w), d+1, dimension)
#        d = (d + direction(w, dimension) + 1)%dimension
#    return p

@cython.cdivision(True)
@cython.boundscheck(False)
@cython.wraparound(False)
cdef void hilbert_to_point(int order, np.int64_t h, np.int64_t *p):
    cdef np.int64_t hwidth, e, d, w, l, b
    cdef int i, j
    hwidth = 3 * order
    e = d = p[0] = p[1] = p[2] = 0
    for i in range(order):
        w = bitrange(h, hwidth, i*3, i*3+3)
        l = graycode(w)
        l = lrot(l, d +1, 3)^e
        for j in range(3):
            b = bitrange(l, 3, j, j+1)
            p[j] = setbit(p[j], order, i, b)
        e = e ^ lrot(entry(w), d+1, 3)
        d = (d + direction(w, 3) + 1)%3

@cython.cdivision(True)
@cython.boundscheck(False)
@cython.wraparound(False)
def get_hilbert_indices(int order, np.ndarray[np.int64_t, ndim=2] left_index):
    # This is inspired by the scurve package by user cortesi on GH.
    cdef int i
    cdef np.int64_t p[3]
    cdef np.ndarray[np.int64_t, ndim=1] hilbert_indices
    hilbert_indices = np.zeros(left_index.shape[0], 'int64')
    for i in range(left_index.shape[0]):
        p[0] = left_index[i, 0]
        p[1] = left_index[i, 1]
        p[2] = left_index[i, 2]
        hilbert_indices[i] = point_to_hilbert(order, p)
    return hilbert_indices

@cython.cdivision(True)
@cython.boundscheck(False)
@cython.wraparound(False)
def get_hilbert_points(int order, np.ndarray[np.int64_t, ndim=1] indices):
    # This is inspired by the scurve package by user cortesi on GH.
    cdef int i, j
    cdef np.int64_t p[3]
    cdef np.ndarray[np.int64_t, ndim=2] positions
    positions = np.zeros((indices.shape[0], 3), 'int64')
    for i in range(indices.shape[0]):
        hilbert_to_point(order, indices[i], p)
        for j in range(3):
            positions[i, j] = p[j]
    return positions

@cython.cdivision(True)
@cython.boundscheck(False)
@cython.wraparound(False)
cdef np.uint64_t point_to_morton(np.uint64_t p[3]):
    # Weird indent thing going on... also, should this reference the pxd func?
    return encode_morton_64bit(p[0],p[1],p[2])
    
@cython.cdivision(True)
@cython.boundscheck(False)
@cython.wraparound(False)
cdef void morton_to_point(np.uint64_t mi, np.uint64_t *p):
    decode_morton_64bit(mi,p)

@cython.cdivision(True)
@cython.boundscheck(False)
@cython.wraparound(False)
def get_morton_index(np.ndarray[np.uint64_t, ndim=1] left_index):
    cdef int j
    cdef np.uint64_t morton_index
    cdef np.uint64_t p[3]
    for j in range(3):
        if left_index[j] >= INDEX_MAX_64:
            raise ValueError("Point exceeds max ({}) ".format(INDEX_MAX_64)+
                             "for 64bit interleave.")
        p[j] = left_index[j]
    morton_index = point_to_morton(p)
    return morton_index

@cython.cdivision(True)
@cython.boundscheck(False)
@cython.wraparound(False)
def get_morton_indices(np.ndarray[np.uint64_t, ndim=2] left_index):
    cdef np.int64_t i
    cdef int j
    cdef np.ndarray[np.uint64_t, ndim=1] morton_indices
    cdef np.uint64_t p[3]
    morton_indices = np.zeros(left_index.shape[0], 'uint64')
    for i in range(left_index.shape[0]):
        for j in range(3):
            if left_index[i, j] >= INDEX_MAX_64:
                raise ValueError("Point exceeds max ({}) ".format(INDEX_MAX_64)+
                                 "for 64bit interleave.")
            p[j] = left_index[i, j]
        morton_indices[i] = point_to_morton(p)
    return morton_indices

@cython.cdivision(True)
@cython.boundscheck(False)
@cython.wraparound(False)
def get_morton_indices_unravel(np.ndarray[np.uint64_t, ndim=1] left_x,
                               np.ndarray[np.uint64_t, ndim=1] left_y,
                               np.ndarray[np.uint64_t, ndim=1] left_z):
    cdef np.int64_t i
    cdef np.ndarray[np.uint64_t, ndim=1] morton_indices
    cdef np.uint64_t p[3]
    morton_indices = np.zeros(left_x.shape[0], 'uint64')
    for i in range(left_x.shape[0]):
        p[0] = left_x[i]
        p[1] = left_y[i]
        p[2] = left_z[i]
        for j in range(3):
            if p[j] >= INDEX_MAX_64:
                raise ValueError("Point exceeds max ({}) ".format(INDEX_MAX_64)+
                                 "for 64 bit interleave.")
        morton_indices[i] = point_to_morton(p)
    return morton_indices

@cython.cdivision(True)
@cython.boundscheck(False)
@cython.wraparound(False)
def get_morton_point(np.uint64_t index):
    cdef int j
    cdef np.uint64_t p[3]
    cdef np.ndarray[np.uint64_t, ndim=1] position
    position = np.zeros(3, 'uint64')
    morton_to_point(index, p)
    for j in range(3):
        position[j] = p[j]
    return position

@cython.cdivision(True)
@cython.boundscheck(False)
@cython.wraparound(False)
def get_morton_points(np.ndarray[np.uint64_t, ndim=1] indices):
    # This is inspired by the scurve package by user cortesi on GH.
    cdef int i, j
    cdef np.uint64_t p[3]
    cdef np.ndarray[np.uint64_t, ndim=2] positions
    positions = np.zeros((indices.shape[0], 3), 'uint64')
    for i in range(indices.shape[0]):
        morton_to_point(indices[i], p)
        for j in range(3):
            positions[i, j] = p[j]
    return positions

@cython.cdivision(True)
@cython.boundscheck(False)
@cython.wraparound(False)
def get_morton_neighbors_coarse(mi1, max_index1, periodic, nn):
    cdef int i
    cdef np.uint32_t ntot
    cdef np.ndarray[np.uint32_t, ndim=2] index = np.zeros((2*nn+1,3), dtype='uint32')
    cdef np.ndarray[np.uint64_t, ndim=2] ind1_n = np.zeros((2*nn+1,3), dtype='uint64')
    cdef np.ndarray[np.uint64_t, ndim=1] neighbors = np.zeros((2*nn+1)**3, dtype='uint64')
    cdef bint periodicity[3]
    if periodic:
        for i in range(3): periodicity[i] = 1
    else:
        for i in range(3): periodicity[i] = 0
    ntot = morton_neighbors_coarse(mi1, max_index1, periodicity, nn,
                                   index, ind1_n, neighbors)
    return np.resize(neighbors, (ntot,))

@cython.cdivision(True)
@cython.boundscheck(False)
@cython.wraparound(False)
cdef np.uint32_t morton_neighbors_coarse(np.uint64_t mi1, np.uint64_t max_index1,
                                         bint periodicity[3], np.uint32_t nn, 
                                         np.uint32_t[:,:] index,
                                         np.uint64_t[:,:] ind1_n,
                                         np.uint64_t[:] neighbors):
    cdef np.uint32_t ntot = 0
    cdef np.uint64_t ind1[3]
    cdef np.uint32_t count[3]
    cdef np.uint32_t origin[3]
    cdef np.int64_t adv
    cdef int i, j, k, ii, ij, ik
    for i in range(3):
        count[i] = 0
        origin[i] = 0
    # Get indices
    decode_morton_64bit(mi1,ind1)
    # Determine which directions are valid
    for j,i in enumerate(range(-nn,(nn+1))):
        if i == 0:
            for k in range(3):
                ind1_n[j,k] = ind1[k]
                index[count[k],k] = j
                origin[k] = count[k]
                count[k] += 1
        else:
            for k in range(3):
                adv = <np.int64_t>((<np.int64_t>ind1[k]) + i)
                if (adv < 0): 
                    if periodicity[k]:
                        while adv < 0:
                            adv += max_index1
                        ind1_n[j,k] = <np.uint64_t>(adv % max_index1)
                    else:
                        continue
                elif (adv >= max_index1):
                    if periodicity[k]:
                        ind1_n[j,k] = <np.uint64_t>(adv % max_index1)
                    else:
                        continue
                else:
                    ind1_n[j,k] = <np.uint64_t>(adv)
                # print(i,k,adv,max_index1,ind1_n[j,k],adv % max_index1)
                index[count[k],k] = j
                count[k] += 1
    # Iterate over ever combinations
    for ii in range(count[0]):
        i = index[ii,0]
        for ij in range(count[1]):
            j = index[ij,1]
            for ik in range(count[2]):
                k = index[ik,2]
                if (ii != origin[0]) or (ij != origin[1]) or (ik != origin[2]):
                    neighbors[ntot] = encode_morton_64bit(ind1_n[i,0],
                                                          ind1_n[j,1],
                                                          ind1_n[k,2])
                    ntot += 1
    return ntot

@cython.cdivision(True)
@cython.boundscheck(False)
@cython.wraparound(False)
def get_morton_neighbors_refined(mi1, mi2, max_index1, max_index2, periodic, nn):
    cdef int i
    cdef np.uint32_t ntot
    cdef np.ndarray[np.uint32_t, ndim=2] index = np.zeros((2*nn+1,3), dtype='uint32')
    cdef np.ndarray[np.uint64_t, ndim=2] ind1_n = np.zeros((2*nn+1,3), dtype='uint64')
    cdef np.ndarray[np.uint64_t, ndim=2] ind2_n = np.zeros((2*nn+1,3), dtype='uint64')
    cdef np.ndarray[np.uint64_t, ndim=1] neighbors1 = np.zeros((2*nn+1)**3, dtype='uint64')
    cdef np.ndarray[np.uint64_t, ndim=1] neighbors2 = np.zeros((2*nn+1)**3, dtype='uint64')
    cdef bint periodicity[3]
    if periodic:
        for i in range(3): periodicity[i] = 1
    else:
        for i in range(3): periodicity[i] = 0
    ntot = morton_neighbors_refined(mi1, mi2, max_index1, max_index2,
                                    periodicity, nn,
                                    index, ind1_n, ind2_n, 
                                    neighbors1, neighbors2)
    return np.resize(neighbors1, (ntot,)), np.resize(neighbors2, (ntot,))

@cython.cdivision(True)
@cython.boundscheck(False)
@cython.wraparound(False)
cdef np.uint32_t morton_neighbors_refined(np.uint64_t mi1, np.uint64_t mi2, 
                                          np.uint64_t max_index1, np.uint64_t max_index2,
                                          bint periodicity[3], np.uint32_t nn, 
                                          np.uint32_t[:,:] index,
                                          np.uint64_t[:,:] ind1_n,
                                          np.uint64_t[:,:] ind2_n,
                                          np.uint64_t[:] neighbors1,
                                          np.uint64_t[:] neighbors2):
    cdef np.uint32_t ntot = 0
    cdef np.uint64_t ind1[3]
    cdef np.uint64_t ind2[3]
    cdef np.uint32_t count[3]
    cdef np.uint32_t origin[3]
    cdef np.int64_t adv, maj, rem, adv1
    cdef int i, j, k, ii, ij, ik
    for i in range(3):
        count[i] = 0
        origin[i] = 0
    # Get indices
    decode_morton_64bit(mi1,ind1)
    decode_morton_64bit(mi2,ind2)
    # Determine which directions are valid
    for j,i in enumerate(range(-nn,(nn+1))):
        if i == 0:
            for k in range(3):
                ind1_n[j,k] = ind1[k]
                ind2_n[j,k] = ind2[k]
                index[count[k],k] = j
                origin[k] = count[k]
                count[k] += 1
        else:
            for k in range(3):
                adv = <np.int64_t>(ind2[k] + i)
                maj = adv / (<np.int64_t>max_index2)
                rem = adv % (<np.int64_t>max_index2)
                if adv < 0:
                    adv1 = <np.int64_t>(ind1[k] + (maj-1))
                    if adv1 < 0:
                        if periodicity[k]:
                            while adv1 < 0:
                                adv1 += max_index1
                            ind1_n[j,k] = <np.uint64_t>adv1
                        else:
                            continue
                    else:
                        ind1_n[j,k] = <np.uint64_t>adv1
                    while adv < 0:
                        adv += max_index2
                    ind2_n[j,k] = <np.uint64_t>adv
                elif adv >= max_index2:
                    adv1 = <np.int64_t>(ind1[k] + maj)
                    if adv1 >= max_index1:
                        if periodicity[k]:
                            ind1_n[j,k] = <np.uint64_t>(adv1 % <np.int64_t>max_index1)
                        else:
                            continue
                    else:
                        ind1_n[j,k] = <np.uint64_t>adv1
                    ind2_n[j,k] = <np.uint64_t>rem
                else:
                    ind1_n[j,k] = ind1[k]
                    ind2_n[j,k] = <np.uint64_t>(adv)
                index[count[k],k] = j
                count[k] += 1
    # Iterate over ever combinations
    for ii in range(count[0]):
        i = index[ii,0]
        for ij in range(count[1]):
            j = index[ij,1]
            for ik in range(count[2]):
                k = index[ik,2]
                if (ii != origin[0]) or (ij != origin[1]) or (ik != origin[2]):
                    neighbors1[ntot] = encode_morton_64bit(ind1_n[i,0],
                                                           ind1_n[j,1],
                                                           ind1_n[k,2])
                    neighbors2[ntot] = encode_morton_64bit(ind2_n[i,0],
                                                           ind2_n[j,1],
                                                           ind2_n[k,2])
                    ntot += 1
    return ntot

@cython.cdivision(True)
@cython.boundscheck(False)
@cython.wraparound(False)
def morton_neighbor_periodic(np.ndarray[np.uint64_t,ndim=1] p, 
                             list dim_list, list num_list, 
                             np.uint64_t max_index):
    cdef np.uint64_t p1[3]
    cdef int j, dim, num
    for j in range(3):
        p1[j] = np.uint64(p[j])
    for dim,num in zip(dim_list,num_list):
        p1[dim] = np.uint64((np.int64(p[dim]) + num) % max_index)
    return np.int64(point_to_morton(p1))

@cython.cdivision(True)
@cython.boundscheck(False)
@cython.wraparound(False)
def morton_neighbor_bounded(np.ndarray[np.uint64_t,ndim=1] p, 
                            list dim_list, list num_list, 
                            np.uint64_t max_index):
    cdef np.int64_t x
    cdef np.uint64_t p1[3]
    cdef int j, dim, num
    for j in range(3):
        p1[j] = np.uint64(p[j])
    for dim,num in zip(dim_list,num_list):
        x = np.int64(p[dim]) + num
        if (x >= 0) and (x < max_index):
            p1[dim] = np.uint64(x)
        else:
            return np.int64(-1)
    return np.int64(point_to_morton(p1))

@cython.cdivision(True)
@cython.boundscheck(False)
@cython.wraparound(False)
def morton_neighbor(np.ndarray[np.uint64_t,ndim=1] p, 
                    list dim_list, list num_list, 
                    np.uint64_t max_index, periodic = False):
    if periodic:
        return morton_neighbor_periodic(p, dim_list, num_list, max_index)
    else:
        return morton_neighbor_bounded(p, dim_list, num_list, max_index)

@cython.cdivision(True)
@cython.boundscheck(False)
@cython.wraparound(False)
def get_morton_neighbors(np.ndarray[np.uint64_t,ndim=1] mi,
                         int order = ORDER_MAX, periodic = False):
    """Returns array of neighboring morton indices"""
    # Declare
    cdef int i, j, k, l, n
    cdef np.uint64_t max_index
    cdef np.ndarray[np.uint64_t, ndim=2] p
    cdef np.int64_t nmi
    cdef np.ndarray[np.uint64_t, ndim=1] mi_neighbors
    p = get_morton_points(mi)
    mi_neighbors = np.zeros(26*mi.shape[0], 'uint64')
    n = 0
    max_index = np.int64(1 << order)
    # Define function
    if periodic:
        fneighbor = morton_neighbor_periodic
    else:
        fneighbor = morton_neighbor_bounded
    for i in range(mi.shape[0]):
        for j in range(3):
            # +1 in dimension j
            nmi = fneighbor(p[i,:],[j],[+1],max_index)
            if nmi > 0:
                mi_neighbors[n] = np.uint64(nmi)
                n+=1
                # +/- in dimension k
                for k in range(j+1,3):
                    # +1 in dimension k
                    nmi = fneighbor(p[i,:],[j,k],[+1,+1],max_index)
                    if nmi > 0:
                        mi_neighbors[n] = np.uint64(nmi)
                        n+=1
                        # +/- in dimension l
                        for l in range(k+1,3):
                            nmi = fneighbor(p[i,:],[j,k,l],[+1,+1,+1],max_index)
                            if nmi > 0:
                                mi_neighbors[n] = np.uint64(nmi)
                                n+=1
                            nmi = fneighbor(p[i,:],[j,k,l],[+1,+1,-1],max_index)
                            if nmi > 0:
                                mi_neighbors[n] = np.uint64(nmi)
                                n+=1
                    # -1 in dimension k
                    nmi = fneighbor(p[i,:],[j,k],[+1,-1],max_index)
                    if nmi > 0:
                        mi_neighbors[n] = np.uint64(nmi)
                        n+=1
                        # +/- in dimension l
                        for l in range(k+1,3):
                            nmi = fneighbor(p[i,:],[j,k,l],[+1,-1,+1],max_index)
                            if nmi > 0:
                                mi_neighbors[n] = np.uint64(nmi)
                                n+=1
                            nmi = fneighbor(p[i,:],[j,k,l],[+1,-1,-1],max_index)
                            if nmi > 0:
                                mi_neighbors[n] = np.uint64(nmi)
                                n+=1
            # -1 in dimension j
            nmi = fneighbor(p[i,:],[j],[-1],max_index)
            if nmi > 0:
                mi_neighbors[n] = np.uint64(nmi)
                n+=1
                # +/- in dimension k
                for k in range(j+1,3):
                    # +1 in dimension k
                    nmi = fneighbor(p[i,:],[j,k],[-1,+1],max_index)
                    if nmi > 0:
                        mi_neighbors[n] = np.uint64(nmi)
                        n+=1
                        # +/- in dimension l
                        for l in range(k+1,3):
                            nmi = fneighbor(p[i,:],[j,k,l],[-1,+1,+1],max_index)
                            if nmi > 0:
                                mi_neighbors[n] = np.uint64(nmi)
                                n+=1
                            nmi = fneighbor(p[i,:],[j,k,l],[-1,+1,-1],max_index)
                            if nmi > 0:
                                mi_neighbors[n] = np.uint64(nmi)
                                n+=1
                    # -1 in dimension k
                    nmi = fneighbor(p[i,:],[j,k],[-1,-1],max_index)
                    if nmi > 0:
                        mi_neighbors[n] = np.uint64(nmi)
                        n+=1
                        # +/- in dimension l
                        for l in range(k+1,3):
                            nmi = fneighbor(p[i,:],[j,k,l],[-1,-1,+1],max_index)
                            if nmi > 0:
                                mi_neighbors[n] = np.uint64(nmi)
                                n+=1
                            nmi = fneighbor(p[i,:],[j,k,l],[-1,-1,-1],max_index)
                            if nmi > 0:
                                mi_neighbors[n] = np.uint64(nmi)
                                n+=1
    mi_neighbors = np.resize(mi_neighbors,(n,))
    return np.unique(np.hstack([mi,mi_neighbors]))

def ifrexp_cy(np.float64_t x):
    cdef np.int64_t e, m
    m = ifrexp(x, &e)
    return m,e

def msdb_cy(np.int64_t a, np.int64_t b):
    return msdb(a,b)

def msdb_cy(np.int64_t a, np.int64_t b):
    return msdb(a,b)

def xor_msb_cy(np.float64_t a, np.float64_t b):
    return xor_msb(a,b)

def morton_qsort_swap(np.ndarray[np.uint64_t, ndim=1] ind,
                      np.uint64_t a, np.uint64_t b):
    # http://www.geeksforgeeks.org/iterative-quick-sort/
    cdef np.int64_t t = ind[a]
    ind[a] = ind[b]
    ind[b] = t

def morton_qsort_partition(np.ndarray[floating, ndim=2] pos,
                           np.int64_t l, np.int64_t h,
                           np.ndarray[np.uint64_t, ndim=1] ind,
                           use_loop = False):
    # Initialize
    cdef int k
    cdef np.int64_t i, j
    cdef np.float64_t ppos[3]
    cdef np.float64_t ipos[3]
    cdef np.uint64_t done, pivot
    if use_loop:
        # http://www.geeksforgeeks.org/iterative-quick-sort/
        # A bit slower
        # Set starting point & pivot
        i = (l - 1)
        for k in range(3):
            ppos[k] = pos[ind[h],k]
        # Loop over array moving ind for points smaller than pivot to front
        for j in range(l, h):
            for k in range(3):
                ipos[k] = pos[ind[j],k]
            if compare_floats_morton(ipos,ppos):
                i+=1
                morton_qsort_swap(ind,i,j)
        # Swap the pivot to the midpoint in the partition
        i+=1
        morton_qsort_swap(ind,i,h)
        return i
    else:
        # Set starting point & pivot
        i = l-1
        j = h
        done = 0
        pivot = ind[h]
        for k in range(3):
            ppos[k] = pos[pivot,k]
        # Loop until entire array processed
        while not done:
            # Process bottom
            while not done:
                i+=1
                if i == j:
                    done = 1
                    break
                for k in range(3):
                    ipos[k] = pos[ind[i],k]
                if compare_floats_morton(ppos,ipos):
                    ind[j] = ind[i]
                    break
            # Process top
            while not done:
                j-=1
                if j == i:
                    done = 1
                    break
                for k in range(3):
                    ipos[k] = pos[ind[j],k]
                if compare_floats_morton(ipos,ppos):
                    ind[i] = ind[j]
                    break
        ind[j] = pivot
    return j

@cython.cdivision(True)
@cython.boundscheck(False)
@cython.wraparound(False)
def morton_qsort_recursive(np.ndarray[floating, ndim=2] pos,
                           np.int64_t l, np.int64_t h,
                           np.ndarray[np.uint64_t, ndim=1] ind,
                           use_loop = False):
    # http://www.geeksforgeeks.org/iterative-quick-sort/
    cdef np.int64_t p
    if (l < h):
        p = morton_qsort_partition(pos, l, h, ind, use_loop=use_loop)
        morton_qsort_recursive(pos, l, p-1, ind, use_loop=use_loop)
        morton_qsort_recursive(pos, p+1, h, ind, use_loop=use_loop)

@cython.cdivision(True)
@cython.boundscheck(False)
@cython.wraparound(False)
def morton_qsort_iterative(np.ndarray[floating, ndim=2] pos,
                           np.int64_t l, np.int64_t h,
                           np.ndarray[np.uint64_t, ndim=1] ind,
                           use_loop = False):
    # http://www.geeksforgeeks.org/iterative-quick-sort/
    # Auxillary stack
    cdef np.ndarray[np.int64_t, ndim=1] stack = np.zeros(h-l+1, dtype=np.int64)
    cdef np.int64_t top = -1
    cdef np.int64_t p
    top+=1
    stack[top] = l
    top+=1
    stack[top] = h
    # Pop from stack until it's empty
    while (top >= 0):
        # Get next set
        h = stack[top]
        top-=1
        l = stack[top]
        top-=1
        # Partition
        p = morton_qsort_partition(pos, l, h, ind, use_loop=use_loop)
        # Add left partition to the stack
        if (p-1) > l:
            top+=1
            stack[top] = l
            top+=1
            stack[top] = p - 1
        # Add right partition to the stack
        if (p+1) < h:
            top+=1
            stack[top] = p + 1
            top+=1
            stack[top] = h
            
@cython.cdivision(True)
@cython.boundscheck(False)
@cython.wraparound(False)
def morton_qsort(np.ndarray[floating, ndim=2] pos,
                 np.int64_t l, np.int64_t h,
                 np.ndarray[np.uint64_t, ndim=1] ind,
                 recursive = False,
                 use_loop = False):
    #get_morton_argsort1(pos,l,h,ind)
    if recursive:
        morton_qsort_recursive(pos,l,h,ind,use_loop=use_loop)
    else:
        morton_qsort_iterative(pos,l,h,ind,use_loop=use_loop)

@cython.cdivision(True)
@cython.boundscheck(False)
@cython.wraparound(False)
def get_morton_argsort1(np.ndarray[floating, ndim=2] pos, 
                        np.int64_t start, np.int64_t end,
                        np.ndarray[np.uint64_t, ndim=1] ind):
    # Return if only one position selected
    if start >= end: return
    # Initialize
    cdef np.int64_t top 
    top = morton_qsort_partition(pos,start,end,ind)
    # Do remaining parts on either side of pivot, sort side first
    if (top-1-start < end-(top+1)):
        get_morton_argsort1(pos,start,top-1,ind)
        get_morton_argsort1(pos,top+1,end,ind)
    else:
        get_morton_argsort1(pos,top+1,end,ind)
        get_morton_argsort1(pos,start,top-1,ind)
    return

def compare_morton(np.ndarray[floating, ndim=1] p0, np.ndarray[floating, ndim=1] q0):
    cdef np.float64_t p[3]
    cdef np.float64_t q[3]
    # cdef np.int64_t iep,ieq,imp,imq
    cdef int j
    for j in range(3):
        p[j] = p0[j]
        q[j] = q0[j]
        # imp = ifrexp(p[j],&iep)
        # imq = ifrexp(q[j],&ieq)
        # print j,p[j],q[j],xor_msb(p[j],q[j]),'m=',imp,imq,'e=',iep,ieq
    return compare_floats_morton(p,q)

@cython.cdivision(True)
@cython.boundscheck(False)
@cython.wraparound(False)
cdef np.int64_t position_to_morton(np.ndarray[floating, ndim=1] pos_x,
                        np.ndarray[floating, ndim=1] pos_y,
                        np.ndarray[floating, ndim=1] pos_z,
                        np.float64_t dds[3], np.float64_t DLE[3],
                        np.float64_t DRE[3],
                        np.ndarray[np.uint64_t, ndim=1] ind,
                        int filter):
    cdef np.uint64_t mi
    cdef np.uint64_t ii[3]
    cdef np.float64_t p[3]
    cdef np.int64_t i, j, use
    cdef np.uint64_t DD[3]
    cdef np.uint64_t FLAG = ~(<np.uint64_t>0)
    for i in range(3):
        DD[i] = <np.uint64_t> ((DRE[i] - DLE[i]) / dds[i])
    for i in range(pos_x.shape[0]):
        use = 1
        p[0] = <np.float64_t> pos_x[i]
        p[1] = <np.float64_t> pos_y[i]
        p[2] = <np.float64_t> pos_z[i]
        for j in range(3):
            if p[j] < DLE[j] or p[j] > DRE[j]:
                if filter == 1:
                    # We only allow 20 levels, so this is inaccessible
                    use = 0
                    break
                return i
            ii[j] = <np.uint64_t> ((p[j] - DLE[j])/dds[j])
            ii[j] = i64clip(ii[j], 0, DD[j] - 1)
        if use == 0:
            ind[i] = FLAG
            continue
        ind[i] = encode_morton_64bit(ii[0],ii[1],ii[2])
    return pos_x.shape[0]

def compute_morton(np.ndarray pos_x, np.ndarray pos_y, np.ndarray pos_z,
                   domain_left_edge, domain_right_edge, filter_bbox = False,
                   order = ORDER_MAX):
    cdef int i
    cdef int filter
    if filter_bbox:
        filter = 1
    else:
        filter = 0
    cdef np.float64_t dds[3]
    cdef np.float64_t DLE[3]
    cdef np.float64_t DRE[3]
    for i in range(3):
        DLE[i] = domain_left_edge[i]
        DRE[i] = domain_right_edge[i]
        dds[i] = (DRE[i] - DLE[i]) / (1 << order)
    cdef np.ndarray[np.uint64_t, ndim=1] ind
    ind = np.zeros(pos_x.shape[0], dtype="uint64")
    cdef np.int64_t rv
    if pos_x.dtype == np.float32:
        rv = position_to_morton[np.float32_t](
                pos_x, pos_y, pos_z, dds, DLE, DRE, ind,
                filter)
    elif pos_x.dtype == np.float64:
        rv = position_to_morton[np.float64_t](
                pos_x, pos_y, pos_z, dds, DLE, DRE, ind,
                filter)
    else:
        print "Could not identify dtype.", pos_x.dtype
        raise NotImplementedError
    if rv < pos_x.shape[0]:
        mis = (pos_x.min(), pos_y.min(), pos_z.min())
        mas = (pos_x.max(), pos_y.max(), pos_z.max())
        raise YTDomainOverflow(mis, mas,
                               domain_left_edge, domain_right_edge)
    return ind

<<<<<<< HEAD
@cython.cdivision(True)
@cython.boundscheck(False)
@cython.wraparound(False)
def dist(np.ndarray[np.float64_t, ndim=1] p0, np.ndarray[np.float64_t, ndim=1] q0):
    cdef int j
    cdef np.float64_t p[3]
    cdef np.float64_t q[3]
    for j in range(3):
        p[j] = p0[j]
        q[j] = q0[j]
    return euclidean_distance(p,q)

@cython.cdivision(True)
@cython.boundscheck(False)
@cython.wraparound(False)
def dist_to_box(np.ndarray[np.float64_t, ndim=1] p,
                np.ndarray[np.float64_t, ndim=1] cbox,
                np.float64_t rbox):
    cdef int j
    cdef np.float64_t d = 0.0
    for j in range(3):
        d+= max((cbox[j]-rbox)-p[j],0.0,p[j]-(cbox[j]+rbox))**2
    return np.sqrt(d)


@cython.cdivision(True)
@cython.boundscheck(False)
@cython.wraparound(False)
def solution_radius(np.ndarray[np.float64_t, ndim=2] P, int k, np.uint64_t i,
                    np.ndarray[np.uint64_t, ndim=1] idx, int order, 
                    np.ndarray[np.float64_t, ndim=1] DLE,
                    np.ndarray[np.float64_t, ndim=1] DRE):
    c = np.zeros(3, dtype=np.float64)
    return quadtree_box(P[i,:],P[idx[k-1],:],order,DLE,DRE,c)

@cython.cdivision(True)
@cython.boundscheck(False)
@cython.wraparound(False)
def knn_direct(np.ndarray[np.float64_t, ndim=2] P, int k, np.uint64_t i,
               np.ndarray[np.uint64_t, ndim=1] idx, return_dist = False, 
               return_rad = False):
    """Directly compute the k nearest neighbors by sorting on distance.

    Args:
        P (np.ndarray): (N,d) array of points to search sorted by Morton order.
        k (int): number of nearest neighbors to find.
        i (int): index of point that nearest neighbors should be found for.
        idx (np.ndarray): indicies of points from P to be considered.
        return_dist (Optional[bool]): If True, distances to the k nearest 
            neighbors are also returned (in order of proximity). 
            (default = False) 
        return_rad (Optional[bool]): If True, distance to farthest nearest 
            neighbor is also returned. This is set to False if return_dist is 
            True. (default = False)

    Returns: 
        np.ndarray: Indicies of k nearest neighbors to point i. 

    """
    cdef int j,m
    #cdef np.ndarray[np.float64_t, ndim=1] dist
    cdef np.ndarray[long, ndim=1] sort_fwd
    cdef np.float64_t ipos[3]
    cdef np.float64_t jpos[3]
    dist = np.zeros(len(idx),dtype=[('dist','float64'),('ind','int64')])
    for m in range(3): ipos[m] = P[i,m]
    for j in range(len(idx)):
        for m in range(3): jpos[m] = P[idx[j],m]
        dist['dist'][j] = euclidean_distance(ipos,jpos)
        dist['ind'][j] = idx[j]
    # TODO: this can be done more efficiently for just appending a few
    # values. Possibly sort addition first and then make a collective pass
    sort_fwd = np.argsort(dist,order=('dist','ind'))[:k]#.astype(np.uint64)
    if return_dist:
        return idx[sort_fwd],dist['dist'][sort_fwd]
    elif return_rad:
        return idx[sort_fwd],dist['dist'][sort_fwd][k-1]
    else:
        return idx[sort_fwd]

@cython.boundscheck(False)
@cython.wraparound(False)
@cython.cdivision(True)
def quadtree_box(np.ndarray[np.float64_t, ndim=1] p, 
                 np.ndarray[np.float64_t, ndim=1] q, int order, 
                 np.ndarray[np.float64_t, ndim=1] DLE,
                 np.ndarray[np.float64_t, ndim=1] DRE,
                 np.ndarray[np.float64_t, ndim=1] c):
    # Declare & transfer values to ctypes
    cdef int j
    cdef np.float64_t ppos[3]
    cdef np.float64_t qpos[3]
    cdef np.float64_t rbox
    cdef np.float64_t cbox[3]
    cdef np.float64_t DLE1[3]
    cdef np.float64_t DRE1[3]
    for j in range(3):
        ppos[j] = p[j]
        qpos[j] = q[j]
        DLE1[j] = DLE[j]
        DRE1[j] = DRE[j] 
    # Get smallest box containing p & q
    rbox = smallest_quadtree_box(ppos,qpos,order,DLE1,DRE1,
                                 &cbox[0],&cbox[1],&cbox[2])
    # Transfer values to python array
    for j in range(3):
        c[j] = cbox[j]
    return rbox
   

@cython.boundscheck(False)
@cython.wraparound(False)
@cython.cdivision(True)
def csearch_morton(np.ndarray[np.float64_t, ndim=2] P, int k, np.uint64_t i,
                   np.ndarray[np.uint64_t, ndim=1] Ai, 
                   np.uint64_t l, np.uint64_t h, int order,
                   np.ndarray[np.float64_t, ndim=1] DLE,
                   np.ndarray[np.float64_t, ndim=1] DRE, int nu = 4):
    """Expand search concentrically to determine set of k nearest neighbors for 
    point i. 

    Args: 
        P (np.ndarray): (N,d) array of points to search sorted by Morton order. 
        k (int): number of nearest neighbors to find. 
        i (int): index of point that nearest neighbors should be found for. 
        Ai (np.ndarray): (N,k) array of partial nearest neighbor indices. 
        l (int): index of lowest point to consider in addition to Ai. 
        h (int): index of highest point to consider in addition to Ai. 
        order (int): Maximum depth that Morton order quadtree should reach. 
        DLE (np.float64[3]): 3 floats defining domain lower bounds in each dim.
        DRE (np.float64[3]): 3 floats defining domain upper bounds in each dim.
        nu (int): minimum number of points before a direct knn search is 
            performed. (default = 4) 

    Returns: 
        np.ndarray: (N,k) array of nearest neighbor indices. 

    Raises: 
        ValueError: If l<i<h. l and h must be on the same side of i. 

    """
    cdef int j
    cdef np.uint64_t m
    # Make sure that h and l are both larger/smaller than i
    if (l < i) and (h > i):
        raise ValueError("Both l and h must be on the same side of i.")
    m = np.uint64((h + l)/2)
    # New range is small enough to consider directly 
    if (h-l) < nu:
        if m > i:
            return knn_direct(P,k,i,np.hstack((Ai,np.arange(l,h+1,dtype=np.uint64))))
        else:
            return knn_direct(P,k,i,np.hstack((np.arange(l,h+1,dtype=np.uint64),Ai)))
    # Add middle point
    if m > i:
        Ai,rad_Ai = knn_direct(P,k,i,np.hstack((Ai,m)).astype(np.uint64),return_rad=True)
    else:
        Ai,rad_Ai = knn_direct(P,k,i,np.hstack((m,Ai)).astype(np.uint64),return_rad=True)
    cbox_sol = np.zeros(3,dtype=np.float64)
    rbox_sol = quadtree_box(P[i,:],P[Ai[k-1],:],order,DLE,DRE,cbox_sol)
    # Return current solution if hl box is outside current solution's box
    # Uses actual box
    cbox_hl = np.zeros(3,dtype=np.float64)
    rbox_hl = quadtree_box(P[l,:],P[h,:],order,DLE,DRE,cbox_hl)
    if dist_to_box(cbox_sol,cbox_hl,rbox_hl) >= 1.5*rbox_sol:
        print '{} outside: rad = {}, rbox = {}, dist = {}'.format(m,rad_Ai,rbox_sol,dist_to_box(P[i,:],cbox_hl,rbox_hl))
        return Ai
    # Expand search to lower/higher indicies as needed 
    if i < m: # They are already sorted...
        Ai = csearch_morton(P,k,i,Ai,l,m-1,order,DLE,DRE,nu=nu)
        if compare_morton(P[m,:],P[i,:]+dist(P[i,:],P[Ai[k-1],:])):
            Ai = csearch_morton(P,k,i,Ai,m+1,h,order,DLE,DRE,nu=nu)
    else:
        Ai = csearch_morton(P,k,i,Ai,m+1,h,order,DLE,DRE,nu=nu)
        if compare_morton(P[i,:]-dist(P[i,:],P[Ai[k-1],:]),P[m,:]):
            Ai = csearch_morton(P,k,i,Ai,l,m-1,order,DLE,DRE,nu=nu)
    return Ai


@cython.boundscheck(False)
@cython.wraparound(False)
@cython.cdivision(True)
def knn_morton(np.ndarray[np.float64_t, ndim=2] P0, int k, np.uint64_t i0,
               float c = 1.0, int nu = 4, issorted = False, int order = ORDER_MAX, 
               np.ndarray[np.float64_t, ndim=1] DLE = np.zeros(3,dtype=np.float64),
               np.ndarray[np.float64_t, ndim=1] DRE = np.zeros(3,dtype=np.float64)):
    """Get the indicies of the k nearest neighbors to point i. 
 
    Args: 
        P (np.ndarray): (N,d) array of points to search. 
        k (int): number of nearest neighbors to find for each point in P. 
        i (np.uint64): index of point to find neighbors for.
        c (float): factor determining how many indicies before/after i are used
            in the initial search (i-c*k to i+c*k, default = 1.0) 
        nu (int): minimum number of points before a direct knn search is 
            performed. (default = 4) 
        issorted (Optional[bool]): if True, P is assumed to be sorted already 
            according to Morton order. 
        order (int): Maximum depth that Morton order quadtree should reach. 
            If not provided, ORDER_MAX is used. 
        DLE (np.ndarray): (d,) array of domain lower bounds in each dimension. 
            If not provided, this is determined from the points. 
        DRE (np.ndarray): (d,) array of domain upper bounds in each dimension. 
            If not provided, this is determined from the points. 

    Returns: 
        np.ndarray: (N,k) indicies of k nearest neighbors for each point in P.
"""
    cdef int j
    cdef np.uint64_t i
    cdef np.int64_t N = P0.shape[0]
    cdef np.ndarray[np.float64_t, ndim=2] P
    cdef np.ndarray[np.uint64_t, ndim=1] sort_fwd = np.arange(N,dtype=np.uint64)
    cdef np.ndarray[np.uint64_t, ndim=1] sort_rev = np.arange(N,dtype=np.uint64)
    cdef np.ndarray[np.uint64_t, ndim=1] Ai
    cdef np.int64_t idxmin, idxmax, u, l, I
    # Sort if necessary
    if issorted:
        P = P0
        i = i0
    else:
        morton_qsort(P0,0,N-1,sort_fwd)
        sort_rev = np.argsort(sort_fwd).astype(np.uint64)
        P = P0[sort_fwd,:]
        i = sort_rev[i0]
    # Check domain and set if singular
    for j in range(3):
        if DLE[j] == DRE[j]: 
            DLE[j] = min(P[:,j])
            DRE[j] = max(P[:,j])
    # Get initial guess bassed on position in z-order
    idxmin = <np.int64_t>max(i-c*k, 0)
    idxmax = <np.int64_t>min(i+c*k, N-1)
    Ai = np.hstack((np.arange(idxmin,i,dtype=np.uint64),
                    np.arange(i+1,idxmax+1,dtype=np.uint64)))
    Ai,rad_Ai = knn_direct(P,k,i,Ai,return_rad=True)
    # Get radius of solution
    cbox_Ai = np.zeros(3,dtype=np.float64)
    rbox_Ai = quadtree_box(P[i,:],P[Ai[k-1],:],order,DLE,DRE,cbox_Ai)
    rad_Ai = rbox_Ai
    # Extend upper bound to match lower bound
    if idxmax < (N-1):
        if compare_morton(P[i,:]+rad_Ai,P[idxmax,:]):
            u = i
        else:
            I = 1
            while (idxmax+(2**I) < N) and compare_morton(P[idxmax+(2**I),:],P[i,:]+rad_Ai):
                I+=1
            u = min(idxmax+(2**I),N-1)
            Ai = csearch_morton(P,k,i,Ai,min(idxmax+1,N-1),u,order,DLE,DRE,nu=nu)
    else:
        u = idxmax
    # Extend lower bound to match upper bound
    if idxmin > 0:
        if compare_morton(P[idxmin,:],P[i,:]-rad_Ai):
            l = i
        else:
            I = 1
            while (idxmin-(2**I) >= 0) and compare_morton(P[i,:]-rad_Ai,P[idxmin-(2**I),:]):
                I+=1
            l = max(idxmin-(2**I),0)
            Ai = csearch_morton(P,k,i,Ai,l,max(idxmin-1,0),order,DLE,DRE,nu=nu)
    else:
        l = idxmin
    # Return indices of neighbors in the correct order
    if issorted:
        return Ai
    else:
        return sort_fwd[Ai]

@cython.boundscheck(False)
@cython.wraparound(False)
@cython.cdivision(True)
def obtain_rv_vec(data, ftype="gas"):
    # This is just to let the pointers exist and whatnot.  We can't cdef them
    # inside conditionals.
    cdef np.ndarray[np.float64_t, ndim=1] vxf
    cdef np.ndarray[np.float64_t, ndim=1] vyf
    cdef np.ndarray[np.float64_t, ndim=1] vzf
    cdef np.ndarray[np.float64_t, ndim=2] rvf
    cdef np.ndarray[np.float64_t, ndim=3] vxg
    cdef np.ndarray[np.float64_t, ndim=3] vyg
    cdef np.ndarray[np.float64_t, ndim=3] vzg
    cdef np.ndarray[np.float64_t, ndim=4] rvg
    cdef np.float64_t bv[3]
    cdef int i, j, k
    bulk_velocity = data.get_field_parameter("bulk_velocity")
    if bulk_velocity == None:
        bulk_velocity = np.zeros(3)
    bv[0] = bulk_velocity[0]; bv[1] = bulk_velocity[1]; bv[2] = bulk_velocity[2]
    if len(data[ftype, 'velocity_x'].shape) == 1:
        # One dimensional data
        vxf = data[ftype, 'velocity_x'].astype("float64")
        vyf = data[ftype, 'velocity_y'].astype("float64")
        vzf = data[ftype, 'velocity_z'].astype("float64")
        rvf = np.empty((3, vxf.shape[0]), 'float64')
        for i in range(vxf.shape[0]):
            rvf[0, i] = vxf[i] - bv[0]
            rvf[1, i] = vyf[i] - bv[1]
            rvf[2, i] = vzf[i] - bv[2]
        return rvf
    else:
        # Three dimensional data
        vxg = data[ftype, 'velocity_x'].astype("float64")
        vyg = data[ftype, 'velocity_y'].astype("float64")
        vzg = data[ftype, 'velocity_z'].astype("float64")
        rvg = np.empty((3, vxg.shape[0], vxg.shape[1], vxg.shape[2]), 'float64')
        for i in range(vxg.shape[0]):
            for j in range(vxg.shape[1]):
                for k in range(vxg.shape[2]):
                    rvg[0,i,j,k] = vxg[i,j,k] - bv[0]
                    rvg[1,i,j,k] = vyg[i,j,k] - bv[1]
                    rvg[2,i,j,k] = vzg[i,j,k] - bv[2]
        return rvg

=======
>>>>>>> d2770e45
cdef struct PointSet
cdef struct PointSet:
    int count
    # First index is point index, second is xyz
    np.float64_t points[2][3]
    PointSet *next

cdef inline void get_intersection(np.float64_t p0[3], np.float64_t p1[3],
                                  int ax, np.float64_t coord, PointSet *p):
    cdef np.float64_t vec[3]
    cdef np.float64_t t
    for j in range(3):
        vec[j] = p1[j] - p0[j]
    if vec[ax] == 0.0:
        return  # bail if the line is in the plane
    t = (coord - p0[ax])/vec[ax]
    # We know that if they're on opposite sides, it has to intersect.  And we
    # won't get called otherwise.
    for j in range(3):
        p.points[p.count][j] = p0[j] + vec[j] * t
    p.count += 1

@cython.cdivision(True)
def triangle_plane_intersect(int ax, np.float64_t coord,
                             np.ndarray[np.float64_t, ndim=3] triangles):
    cdef np.float64_t p0[3]
    cdef np.float64_t p1[3]
    cdef np.float64_t p2[3]
    cdef np.float64_t E0[3]
    cdef np.float64_t E1[3]
    cdef np.float64_t tri_norm[3]
    cdef np.float64_t plane_norm[3]
    cdef np.float64_t dp
    cdef int i, j, k, count, ntri, nlines
    nlines = 0
    ntri = triangles.shape[0]
    cdef PointSet *first
    cdef PointSet *last
    cdef PointSet *points
    first = last = points = NULL
    for i in range(ntri):
        count = 0

        # Here p0 holds the triangle's zeroth node coordinates,
        # p1 holds the first node's coordinates, and
        # p2 holds the second node's coordinates
        for j in range(3):
            p0[j] = triangles[i, 0, j]
            p1[j] = triangles[i, 1, j]
            p2[j] = triangles[i, 2, j]
            plane_norm[j] = 0.0
        plane_norm[ax] = 1.0
        subtract(p1, p0, E0)
        subtract(p2, p0, E1)
        cross(E0, E1, tri_norm)
        dp = dot(tri_norm, plane_norm)
        dp /= L2_norm(tri_norm)
        # Skip if triangle is close to being parallel to plane.
        if (fabs(dp) > 0.995):
            continue

        # Now for each line segment (01, 12, 20) we check to see how many cross
        # the coordinate of the slice.
        # Here, the components of p2 are either +1 or -1 depending on whether the
        # node's coordinate corresponding to the slice axis is greater than the
        # coordinate of the slice. p2[0] -> node 0; p2[1] -> node 1; p2[2] -> node2
        for j in range(3):
            # Add 0 so that any -0s become +0s. Necessary for consistent determination
            # of plane intersection
            p2[j] = copysign(1.0, triangles[i, j, ax] - coord + 0)
        if p2[0] * p2[1] < 0: count += 1
        if p2[1] * p2[2] < 0: count += 1
        if p2[2] * p2[0] < 0: count += 1
        if count == 2:
            nlines += 1
        elif count == 3:
            raise RuntimeError("It should be geometrically impossible for a plane to"
                               "to intersect all three legs of a triangle. Please contact"
                               "yt developers with your mesh")
        else:
            continue
        points = <PointSet *> malloc(sizeof(PointSet))
        points.count = 0
        points.next = NULL

        # Here p0 and p1 again hold node coordinates
        if p2[0] * p2[1] < 0:
            # intersection of 01 triangle segment with plane
            for j in range(3):
                p0[j] = triangles[i, 0, j]
                p1[j] = triangles[i, 1, j]
            get_intersection(p0, p1, ax, coord, points)
        if p2[1] * p2[2] < 0:
            # intersection of 12 triangle segment with plane
            for j in range(3):
                p0[j] = triangles[i, 1, j]
                p1[j] = triangles[i, 2, j]
            get_intersection(p0, p1, ax, coord, points)
        if p2[2] * p2[0] < 0:
            # intersection of 20 triangle segment with plane
            for j in range(3):
                p0[j] = triangles[i, 2, j]
                p1[j] = triangles[i, 0, j]
            get_intersection(p0, p1, ax, coord, points)
        if last != NULL:
            last.next = points
        if first == NULL:
            first = points
        last = points

    points = first
    cdef np.ndarray[np.float64_t, ndim=3] line_segments
    line_segments = np.empty((nlines, 2, 3), dtype="float64")
    k = 0
    while points != NULL:
        for j in range(3):
            line_segments[k, 0, j] = points.points[0][j]
            line_segments[k, 1, j] = points.points[1][j]
        k += 1
        last = points
        points = points.next
        free(last)
    return line_segments<|MERGE_RESOLUTION|>--- conflicted
+++ resolved
@@ -972,7 +972,6 @@
                                domain_left_edge, domain_right_edge)
     return ind
 
-<<<<<<< HEAD
 @cython.cdivision(True)
 @cython.boundscheck(False)
 @cython.wraparound(False)
@@ -1243,53 +1242,6 @@
     else:
         return sort_fwd[Ai]
 
-@cython.boundscheck(False)
-@cython.wraparound(False)
-@cython.cdivision(True)
-def obtain_rv_vec(data, ftype="gas"):
-    # This is just to let the pointers exist and whatnot.  We can't cdef them
-    # inside conditionals.
-    cdef np.ndarray[np.float64_t, ndim=1] vxf
-    cdef np.ndarray[np.float64_t, ndim=1] vyf
-    cdef np.ndarray[np.float64_t, ndim=1] vzf
-    cdef np.ndarray[np.float64_t, ndim=2] rvf
-    cdef np.ndarray[np.float64_t, ndim=3] vxg
-    cdef np.ndarray[np.float64_t, ndim=3] vyg
-    cdef np.ndarray[np.float64_t, ndim=3] vzg
-    cdef np.ndarray[np.float64_t, ndim=4] rvg
-    cdef np.float64_t bv[3]
-    cdef int i, j, k
-    bulk_velocity = data.get_field_parameter("bulk_velocity")
-    if bulk_velocity == None:
-        bulk_velocity = np.zeros(3)
-    bv[0] = bulk_velocity[0]; bv[1] = bulk_velocity[1]; bv[2] = bulk_velocity[2]
-    if len(data[ftype, 'velocity_x'].shape) == 1:
-        # One dimensional data
-        vxf = data[ftype, 'velocity_x'].astype("float64")
-        vyf = data[ftype, 'velocity_y'].astype("float64")
-        vzf = data[ftype, 'velocity_z'].astype("float64")
-        rvf = np.empty((3, vxf.shape[0]), 'float64')
-        for i in range(vxf.shape[0]):
-            rvf[0, i] = vxf[i] - bv[0]
-            rvf[1, i] = vyf[i] - bv[1]
-            rvf[2, i] = vzf[i] - bv[2]
-        return rvf
-    else:
-        # Three dimensional data
-        vxg = data[ftype, 'velocity_x'].astype("float64")
-        vyg = data[ftype, 'velocity_y'].astype("float64")
-        vzg = data[ftype, 'velocity_z'].astype("float64")
-        rvg = np.empty((3, vxg.shape[0], vxg.shape[1], vxg.shape[2]), 'float64')
-        for i in range(vxg.shape[0]):
-            for j in range(vxg.shape[1]):
-                for k in range(vxg.shape[2]):
-                    rvg[0,i,j,k] = vxg[i,j,k] - bv[0]
-                    rvg[1,i,j,k] = vyg[i,j,k] - bv[1]
-                    rvg[2,i,j,k] = vzg[i,j,k] - bv[2]
-        return rvg
-
-=======
->>>>>>> d2770e45
 cdef struct PointSet
 cdef struct PointSet:
     int count
