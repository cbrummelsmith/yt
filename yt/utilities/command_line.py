"""
A means of running standalone commands with a shared set of options.

Author: Matthew Turk <matthewturk@gmail.com>
Affiliation: KIPAC/SLAC/Stanford
Homepage: http://yt.enzotools.org/
License:
  Copyright (C) 2008-2009 Matthew Turk.  All Rights Reserved.

  This file is part of yt.

  yt is free software; you can redistribute it and/or modify
  it under the terms of the GNU General Public License as published by
  the Free Software Foundation; either version 3 of the License, or
  (at your option) any later version.

  This program is distributed in the hope that it will be useful,
  but WITHOUT ANY WARRANTY; without even the implied warranty of
  MERCHANTABILITY or FITNESS FOR A PARTICULAR PURPOSE.  See the
  GNU General Public License for more details.

  You should have received a copy of the GNU General Public License
  along with this program.  If not, see <http://www.gnu.org/licenses/>.
"""

from yt.mods import *
from yt.funcs import *
import cmdln as cmdln
import optparse, os, os.path, math, sys, time, subprocess

def _fix_pf(arg):
    if os.path.isdir("%s" % arg) and \
        os.path.exists("%s/%s" % (arg,arg)):
        pf = load("%s/%s" % (arg,arg))
    elif os.path.isdir("%s.dir" % arg) and \
        os.path.exists("%s.dir/%s" % (arg,arg)):
        pf = load("%s.dir/%s" % (arg,arg))
    elif arg.endswith(".hierarchy"):
        pf = load(arg[:-10])
    else:
        pf = load(arg)
    if pf is None:
        raise IOError
    return pf

_common_options = dict(
    axis    = dict(short="-a", long="--axis",
                   action="store", type="int",
                   dest="axis", default=4,
                   help="Axis (4 for all three)"),
    log     = dict(short="-l", long="--log",
                   action="store_true",
                   dest="takelog", default=True,
                   help="Take the log of the field?"),
    text    = dict(short="-t", long="--text",
                   action="store", type="string",
                   dest="text", default=None,
                   help="Textual annotation"),
    field   = dict(short="-f", long="--field",
                   action="store", type="string",
                   dest="field", default="Density",
                   help="Field to color by"),
    weight  = dict(short="-g", long="--weight",
                   action="store", type="string",
                   dest="weight", default=None,
                   help="Field to weight projections with"),
    cmap    = dict(short="", long="--colormap",
                   action="store", type="string",
                   dest="cmap", default="jet",
                   help="Colormap name"),
    zlim    = dict(short="-z", long="--zlim",
                   action="store", type="float",
                   dest="zlim", default=None,
                   nargs=2,
                   help="Color limits (min, max)"),
    dex     = dict(short="", long="--dex",
                   action="store", type="float",
                   dest="dex", default=None,
                   nargs=1,
                   help="Number of dex above min to display"),
    width   = dict(short="-w", long="--width",
                   action="store", type="float",
                   dest="width", default=1.0,
                   help="Width in specified units"),
    unit    = dict(short="-u", long="--unit",
                   action="store", type="string",
                   dest="unit", default='1',
                   help="Desired units"),
    center  = dict(short="-c", long="--center",
                   action="store", type="float",
                   dest="center", default=[0.5, 0.5, 0.5],
                   nargs=3,
                   help="Center (-1,-1,-1 for max)"),
    bn      = dict(short="-b", long="--basename",
                   action="store", type="string",
                   dest="basename", default=None,
                   help="Basename of parameter files"),
    output  = dict(short="-o", long="--output",
                   action="store", type="string",
                   dest="output", default="frames/",
                   help="Folder in which to place output images"),
    outputfn= dict(short="-o", long="--output",
                   action="store", type="string",
                   dest="output", default=None,
                   help="File in which to place output"),
    skip    = dict(short="-s", long="--skip",
                   action="store", type="int",
                   dest="skip", default=1,
                   help="Skip factor for outputs"),
    proj    = dict(short="-p", long="--projection",
                   action="store_true", 
                   dest="projection", default=False,
                   help="Use a projection rather than a slice"),
    maxw    = dict(short="", long="--max-width",
                   action="store", type="float",
                   dest="max_width", default=1.0,
                   help="Maximum width in code units"),
    minw    = dict(short="", long="--min-width",
                   action="store", type="float",
                   dest="min_width", default=50,
                   help="Minimum width in units of smallest dx (default: 50)"),
    nframes = dict(short="-n", long="--nframes",
                   action="store", type="int",
                   dest="nframes", default=100,
                   help="Number of frames to generate"),
    slabw   = dict(short="", long="--slab-width",
                   action="store", type="float",
                   dest="slab_width", default=1.0,
                   help="Slab width in specified units"),
    slabu   = dict(short="-g", long="--slab-unit",
                   action="store", type="string",
                   dest="slab_unit", default='1',
                   help="Desired units for the slab"),
    ptype   = dict(short="", long="--particle-type",
                   action="store", type="int",
                   dest="ptype", default=2,
                   help="Particle type to select"),
    agecut  = dict(short="", long="--age-cut",
                   action="store", type="float",
                   dest="age_filter", default=None,
                   nargs=2,
                   help="Bounds for the field to select"),
    uboxes  = dict(short="", long="--unit-boxes",
                   action="store_true",
                   dest="unit_boxes",
                   help="Display helpful unit boxes"),
    thresh  = dict(short="", long="--threshold",
                   action="store", type="float",
                   dest="threshold", default=None,
                   help="Density threshold"),
    dm_only = dict(short="", long="--all-particles",
                   action="store_false", 
                   dest="dm_only", default=True,
                   help="Use all particles"),
    grids   = dict(short="", long="--show-grids",
                   action="store_true",
                   dest="grids", default=False,
                   help="Show the grid boundaries"),
    time    = dict(short="", long="--time",
                   action="store_true",
                   dest="time", default=False,
                   help="Print time in years on image"),
    halos   = dict(short="", long="--halos",
                   action="store", type="string",
                   dest="halos",default="multiple",
                   help="Run halo profiler on a 'single' halo or 'multiple' halos."),
    halo_radius = dict(short="", long="--halo_radius",
                       action="store", type="float",
                       dest="halo_radius",default=0.1,
                       help="Constant radius for profiling halos if using hop output files with no radius entry. Default: 0.1."),
    halo_radius_units = dict(short="", long="--halo_radius_units",
                             action="store", type="string",
                             dest="halo_radius_units",default="1",
                             help="Units for radius used with --halo_radius flag. Default: '1' (code units)."),
    halo_hop_style = dict(short="", long="--halo_hop_style",
                          action="store", type="string",
                          dest="halo_hop_style",default="new",
                          help="Style of hop output file.  'new' for yt_hop files and 'old' for enzo_hop files."),
    halo_parameter_file = dict(short="", long="--halo_parameter_file",
                               action="store", type="string",
                               dest="halo_parameter_file",default=None,
                               help="HaloProfiler parameter file."),
    make_profiles = dict(short="", long="--make_profiles",
                         action="store_true", default=False,
                         help="Make profiles with halo profiler."),
    make_projections = dict(short="", long="--make_projections",
                            action="store_true", default=False,
                            help="Make projections with halo profiler.")

    )

def _add_options(parser, *options):
    for opt in options:
        oo = _common_options[opt].copy()
        parser.add_option(oo.pop("short"), oo.pop("long"), **oo)

def _get_parser(*options):
    parser = optparse.OptionParser()
    _add_options(parser, *options)
    return parser

def add_cmd_options(options):
    opts = []
    for option in options:
        vals = _common_options[option].copy()
        opts.append(([vals.pop("short"), vals.pop("long")],
                      vals))
    def apply_options(func):
        for args, kwargs in opts:
            func = cmdln.option(*args, **kwargs)(func)
        return func
    return apply_options

def check_args(func):
    @wraps(func)
    def arg_iterate(self, subcmd, opts, *args):
        if len(args) == 1:
            pfs = args
        elif len(args) == 2 and opts.basename is not None:
            pfs = ["%s%04i" % (opts.basename, r)
                   for r in range(int(args[0]), int(args[1]), opts.skip) ]
        else: pfs = args
        for arg in pfs:
            func(self, subcmd, opts, arg)
    return arg_iterate

def _update_hg(path, skip_rebuild = False):
    from mercurial import hg, ui, commands
    f = open(os.path.join(path, "yt_updater.log"), "a")
    u = ui.ui()
    u.pushbuffer()
    config_fn = os.path.join(path, ".hg", "hgrc")
    print "Reading configuration from ", config_fn
    u.readconfig(config_fn)
    repo = hg.repository(u, path)
    commands.pull(u, repo)
    f.write(u.popbuffer())
    f.write("\n\n")
    u.pushbuffer()
    commands.identify(u, repo)
    if "+" in u.popbuffer():
        print "Can't rebuild modules by myself."
        print "You will have to do this yourself.  Here's a sample commands:"
        print
        print "    $ cd %s" % (path)
        print "    $ hg up"
        print "    $ %s setup.py develop" % (sys.executable)
        return 1
    print "Updating the repository"
    f.write("Updating the repository\n\n")
    commands.update(u, repo, check=True)
    if skip_rebuild: return
    f.write("Rebuilding modules\n\n")
    p = subprocess.Popen([sys.executable, "setup.py", "build_ext", "-i"], cwd=path,
                        stdout = subprocess.PIPE, stderr = subprocess.STDOUT)
    stdout, stderr = p.communicate()
    f.write(stdout)
    f.write("\n\n")
    if p.returncode:
        print "BROKEN: See %s" % (os.path.join(path, "yt_updater.log"))
        sys.exit(1)
    f.write("Successful!\n")
    print "Updated successfully."

def _get_hg_version(path):
    from mercurial import hg, ui, commands
    u = ui.ui()
    u.pushbuffer()
    repo = hg.repository(u, path)
    commands.identify(u, repo)
    return u.popbuffer()

class YTCommands(cmdln.Cmdln):
    name="yt"

    def __init__(self, *args, **kwargs):
        cmdln.Cmdln.__init__(self, *args, **kwargs)
        cmdln.Cmdln.do_help.aliases.append("h")

    def do_loop(self, subcmd, opts, *args):
        """
        Interactive loop

        ${cmd_option_list}
        """
        self.cmdloop()

    @cmdln.option("-u", "--update-source", action="store_true",
                  default = False,
                  help="Update the yt installation, if able")
    @cmdln.option("-o", "--output-version", action="store",
                  default = None, dest="outputfile",
                  help="File into which the current revision number will be stored")
    def do_instinfo(self, subcmd, opts):
        """
        ${cmd_name}: Get some information about the yt installation

        ${cmd_usage}
        ${cmd_option_list}
        """
        import pkg_resources
        yt_provider = pkg_resources.get_provider("yt")
        path = os.path.dirname(yt_provider.module_path)
        print
        print "yt module located at:"
        print "    %s" % (path)
<<<<<<< HEAD
        update_supp = False
        if "YT_DEST" in os.environ:
            spath = os.path.join(
                     os.environ["YT_DEST"], "src", "yt-supplemental")
            if os.path.isdir(spath):
                print "The supplemental repositories are located at:"
                print "    %s" % (spath)
                update_supp = True
=======
        vstring = None
>>>>>>> 5c701e50
        if "site-packages" not in path:
            vstring = _get_hg_version(path)
            print
            print "The current version of the code is:"
            print
            print "---"
            print vstring.strip()
            print "---"
            print
<<<<<<< HEAD
            if "+" not in vstring:
                print "We CAN attempt an auto-update of this version."
            else:
                print "There are local changes to this repository, and it",
                print "cannot be auto-updated."
            if opts.update_source:
                _update_hg(path)
                if update_supp == True: _update_hg(spath, skip_rebuild=True)
=======
            print "This installation CAN be automatically updated."
            if opts.update_source:  
                _vcs_updater[vc_type](path)
            print "Updated successfully."
        elif opts.update_source:
            print
            print "You have to update this installation yourself."
            print
>>>>>>> 5c701e50
        if vstring is not None and opts.outputfile is not None:
            open(opts.outputfile, "w").write(vstring)

    def do_load(self, subcmd, opts, arg):
        """
        Load a single dataset into an IPython instance.

        ${cmd_option_list}
        """
        try:
            pf = _fix_pf(arg)
        except IOError:
            print "Could not load file."
            sys.exit()
        import yt.mods
        from IPython.Shell import IPShellEmbed
        local_ns = yt.mods.__dict__.copy()
        local_ns['pf'] = pf
        shell = IPShellEmbed()
        shell(local_ns = local_ns,
              header =
            "\nHi there!  Welcome to yt.\n\nWe've loaded your parameter file as 'pf'.  Enjoy!"
             )

    @add_cmd_options(['outputfn','bn','thresh','dm_only','skip'])
    @check_args
    def do_hop(self, subcmd, opts, arg):
        """
        Run HOP on one or more datasets

        ${cmd_option_list}
        """
        pf = _fix_pf(arg)
        kwargs = {'dm_only' : opts.dm_only}
        if opts.threshold is not None: kwargs['threshold'] = opts.threshold
        hop_list = HaloFinder(pf, **kwargs)
        if opts.output is None: fn = "%s.hop" % pf
        else: fn = opts.output
        hop_list.write_out(fn)

    @add_cmd_options(['make_profiles','make_projections','halo_parameter_file',
                      'halos','halo_hop_style','halo_radius','halo_radius_units'])
    def do_halos(self, subcmd, opts, arg):
        """
        Run HaloProfiler on one dataset.

        ${cmd_option_list}
        """
        import yt.analysis_modules.halo_profiler.api as HP
        kwargs = {'halos': opts.halos,
                  'hop_style': opts.halo_hop_style,
                  'radius': opts.halo_radius,
                  'radius_units': opts.halo_radius_units}

        hp = HP.HaloProfiler(arg,opts.halo_parameter_file,**kwargs)
        if opts.make_profiles:
            hp.makeProfiles()
        if opts.make_projections:
            hp.makeProjections()

    @add_cmd_options(["maxw", "minw", "proj", "axis", "field", "weight",
                      "zlim", "nframes", "output", "cmap", "uboxes", "dex",
                      "text"])
    def do_zoomin(self, subcmd, opts, arg):
        """
        Create a set of zoomin frames

        ${cmd_option_list}
        """
        pf = _fix_pf(arg)
        min_width = opts.min_width * pf.h.get_smallest_dx()
        if opts.axis == 4:
            axes = range(3)
        else:
            axes = [opts.axis]
        pc = PlotCollection(pf)
        for ax in axes: 
            if opts.projection: p = pc.add_projection(opts.field, ax,
                                    weight_field=opts.weight)
            else: p = pc.add_slice(opts.field, ax)
            if opts.unit_boxes: p.modify["units"](factor=8)
            if opts.text is not None:
                p.modify["text"](
                    (0.02, 0.05), opts.text.replace(r"\n", "\n"),
                    text_args=dict(size="medium", color="w"))
        pc.set_width(opts.max_width,'1')
        # Check the output directory
        if not os.path.isdir(opts.output):
            os.mkdir(opts.output)
        # Figure out our zoom factor
        # Recall that factor^nframes = min_width / max_width
        # so factor = (log(min/max)/log(nframes))
        mylog.info("min_width: %0.3e max_width: %0.3e nframes: %0.3e",
                   min_width, opts.max_width, opts.nframes)
        factor=10**(math.log10(min_width/opts.max_width)/opts.nframes)
        mylog.info("Zoom factor: %0.3e", factor)
        w = 1.0
        for i in range(opts.nframes):
            mylog.info("Setting width to %0.3e", w)
            mylog.info("Saving frame %06i",i)
            pc.set_width(w,"1")
            if opts.zlim:
                pc.set_zlim(*opts.zlim)
            if opts.dex:
                pc.set_zlim('min', None, opts.dex)
            pc.set_cmap(opts.cmap)
            pc.save(os.path.join(opts.output,"%s_frame%06i" % (pf,i)))
            w = factor**i

    @add_cmd_options(["width", "unit", "bn", "proj", "center",
                      "zlim", "axis", "field", "weight", "skip",
                      "cmap", "output", "grids", "time"])
    @check_args
    def do_plot(self, subcmd, opts, arg):
        """
        Create a set of images

        ${cmd_usage}
        ${cmd_option_list}
        """
        pf = _fix_pf(arg)
        center = opts.center
        if opts.center == (-1,-1,-1):
            mylog.info("No center fed in; seeking.")
            v, center = pf.h.find_max("Density")
        center = na.array(center)
        pc=PlotCollection(pf, center=center)
        if opts.axis == 4:
            axes = range(3)
        else:
            axes = [opts.axis]
        for ax in axes:
            mylog.info("Adding plot for axis %i", ax)
            if opts.projection: pc.add_projection(opts.field, ax,
                                    weight_field=opts.weight, center=center)
            else: pc.add_slice(opts.field, ax, center=center)
            if opts.grids: pc.plots[-1].modify["grids"]()
            if opts.time: 
                time = pf.current_time*pf['Time']*pf['years']
                pc.plots[-1].modify["text"]((0.2,0.8), 't = %5.2e yr'%time)
        pc.set_width(opts.width, opts.unit)
        pc.set_cmap(opts.cmap)
        if opts.zlim: pc.set_zlim(*opts.zlim)
        if not os.path.isdir(opts.output): os.makedirs(opts.output)
        pc.save(os.path.join(opts.output,"%s" % (pf)))

    def do_rpdb(self, subcmd, opts, task):
        """
        Connect to a currently running (on localhost) rpd session.

        Commands run with --rpdb will trigger an rpdb session with any
        uncaught exceptions.

        ${cmd_usage} 
        ${cmd_option_list}
        """
        import rpdb
        rpdb.run_rpdb(int(task))

    @add_cmd_options(['outputfn','bn','skip'])
    @check_args
    def do_stats(self, subcmd, opts, arg):
        """
        Print stats and maximum density for one or more datasets

        ${cmd_option_list}
        """
        pf = _fix_pf(arg)
        pf.h.print_stats()
        v, c = pf.h.find_max("Density")
        print "Maximum density: %0.5e at %s" % (v, c)
        if opts.output is not None:
            t = pf.current_time * pf['years']
            open(opts.output, "a").write(
                "%s (%0.5e years): %0.5e at %s\n" % (pf, t, v, c))

    @add_cmd_options([])
    def do_analyze(self, subcmd, opts, arg):
        """
        Produce a set of analysis for a given output.  This includes
        HaloProfiler results with r200, as per the recipe file in the cookbook,
        profiles of a number of fields, projections of average Density and
        Temperature, and distribution functions for Density and Temperature.

        ${cmd_option_list}
        """
        # We will do the following things:
        #   Halo profiling (default parameters ONLY)
        #   Projections: Density, Temperature
        #   Full-box distribution functions
        import yt.analysis_modules.halo_profiler.api as HP
        hp = HP.HaloProfiler(arg)
        # Add a filter to remove halos that have no profile points with overdensity
        # above 200, and with virial masses less than 1e14 solar masses.
        # Also, return the virial mass and radius to be written out to a file.
        hp.add_halo_filter(HP.VirialFilter,must_be_virialized=True,
                           overdensity_field='ActualOverdensity',
                           virial_overdensity=200, virial_filters=[],
                           virial_quantities=['TotalMassMsun','RadiusMpc'])

        # Add profile fields.
        hp.add_profile('CellVolume',weight_field=None,accumulation=True)
        hp.add_profile('TotalMassMsun',weight_field=None,accumulation=True)
        hp.add_profile('Density',weight_field=None,accumulation=False)
        hp.add_profile('Temperature',weight_field='CellMassMsun',accumulation=False)
        hp.make_profiles(filename="FilteredQuantities.out")

        # Add projection fields.
        hp.add_projection('Density',weight_field=None)
        hp.add_projection('Temperature',weight_field='Density')
        hp.add_projection('Metallicity',weight_field='Density')

        # Make projections for all three axes using the filtered halo list and
        # save data to hdf5 files.
        hp.make_projections(save_cube=True,save_images=True,
                            halo_list='filtered',axes=[0,1,2])

        # Now we make full-box projections.
        pf = EnzoStaticOutput(arg)
        c = 0.5*(pf.domain_right_edge + pf.domain_left_edge)
        pc = PlotCollection(pf, center=c)
        for ax in range(3):
            pc.add_projection("Density", ax, "Density")
            pc.add_projection("Temperature", ax, "Density")
            pc.plots[-1].set_cmap("hot")

        # Time to add some phase plots
        dd = pf.h.all_data()
        ph = pc.add_phase_object(dd, ["Density", "Temperature", "CellMassMsun"],
                            weight=None)
        pc_dummy = PlotCollection(pf, center=c)
        pr = pc_dummy.add_profile_object(dd, ["Density", "Temperature"],
                            weight="CellMassMsun")
        ph.modify["line"](pr.data["Density"], pr.data["Temperature"])
        pc.save()

    @cmdln.option("-d", "--desc", action="store",
                  default = None, dest="desc",
                  help="Description for this pasteboard entry")
    def do_pasteboard(self, subcmd, opts, arg):
        """
        Place a file into the user's pasteboard
        """
        if opts.desc is None: raise RuntimeError
        from yt.utilities.pasteboard import PostInventory
        pp = PostInventory()
        pp.add_post(arg, desc=opts.desc)

    @cmdln.option("-o", "--output", action="store",
                  default = None, dest="output_fn",
                  help="File to output to; else, print.")
    def do_pastegrab(self, subcmd, opts, username, paste_id):
        from yt.utilities.pasteboard import retrieve_pastefile
        retrieve_pastefile(username, paste_id, opts.output_fn)

    def do_bootstrap_dev(self, subcmd, opts):
        """
        Bootstrap a yt development environment
        """
        from mercurial import hg, ui, commands
        import imp
        import getpass
        import json
        uu = ui.ui()
        print
        print "Hi there!  Welcome to the yt development bootstrap tool."
        print
        print "This should get you started with mercurial as well as a few"
        print "other handy things, like a pasteboard of your very own."
        print
        # We have to do a couple things.
        # First, we check that YT_DEST is set.
        if "YT_DEST" not in os.environ:
            print
            print "*** You must set the environment variable YT_DEST ***"
            print "*** to point to the installation location!        ***"
            print
            sys.exit(1)
        supp_path = os.path.join(os.environ["YT_DEST"], "src",
                                 "yt-supplemental")
        # Now we check that the supplemental repository is checked out.
        if not os.path.isdir(supp_path):
            print
            print "*** The yt-supplemental repository is not checked ***"
            print "*** out.  I can do this for you, but because this ***"
            print "*** is a delicate act, I require you to respond   ***"
            print "*** to the prompt with the word 'yes'.            ***"
            print
            response = raw_input("Do you want me to try to check it out? ")
            if response != "yes":
                print
                print "Okay, I understand.  You can check it out yourself."
                print "This command will do it:"
                print
                print "$ hg clone http://hg.enzotools.org/yt-supplemental/ ",
                print "%s" % (supp_path)
                print
                sys.exit(1)
            rv = commands.clone(uu,
                    "http://hg.enzotools.org/yt-supplemental/", supp_path)
            if rv:
                print "Something has gone wrong.  Quitting."
                sys.exit(1)
        # Now we think we have our supplemental repository.
        print
        print "I have found the yt-supplemental repository at %s" % (supp_path)
        print
        print "Let's load up and check what we need to do to get up and"
        print "running."
        print
        print "There are three stages:"
        print
        print " 1. Setting up your ~/.hgrc to have a username."
        print " 2. Setting up your bitbucket user account and the hgbb"
        print "    extension."
        print " 3. Setting up a new pasteboard repository."
        print
        firstname = lastname = email_address = bbusername = repo_list = None
        # Now we try to import the cedit extension.
        try:
            result = imp.find_module("cedit", [supp_path])
        except ImportError:
            print "I was unable to find the 'cedit' module in %s" % (supp_path)
            print "This may be due to a broken checkout."
            print "Sorry, but I'm going to bail."
            sys.exit(1)
        cedit = imp.load_module("cedit", *result)
        try:
            result = imp.find_module("hgbb", [supp_path + "/hgbb"])
        except ImportError:
            print "I was unable to find the 'hgbb' module in %s" % (supp_path)
            print "This may be due to a broken checkout."
            print "Sorry, but I'm going to bail."
            sys.exit(1)
        hgbb = imp.load_module("hgbb", *result)
        if uu.config("ui","username",None) is None:
            print "You don't have a username specified in your ~/.hgrc."
            print "Let's set this up.  If you would like to quit at any time,"
            print "hit Ctrl-C."
            print
            firstname = raw_input("What is your first name? ")
            lastname = raw_input("What is your last name? ")
            email_address = raw_input("What is your email address? ")
            print
            print "Thanks.  I will now add a username of this form to your"
            print "~/.hgrc file:"
            print
            print "    %s %s <%s>" % (firstname, lastname, email_address)
            print
            loki = raw_input("Press enter to go on, Ctrl-C to exit.")
            print
            cedit.setuser(uu, name="%s %s" % (firstname, lastname),
                              email="%s" % (email_address),
                              local=False, username=False)
            print
        else:
            print "Looks like you already have a username!"
            print "We'll skip that step, then."
            print
        print "Now we'll set up BitBucket user.  If you would like to do this"
        print "yourself, please visit:"
        print " https://bitbucket.org/account/signup/?plan=5_users"
        print "for a free account."
        print
        loki = raw_input("Do you have a BitBucket.org user already? [yes/no]")
        if loki.strip().upper() == "YES":
            bbusername = raw_input("Okay, cool.  What is your username?  ").strip()
            # Now we get information about the username.
            if firstname is None or lastname is None:
                rv = hgbb._bb_apicall(uu, "users/%s" % bbusername, None, False)
                rv = json.loads(rv)
                firstname = rv['user']["first_name"]
                lastname = rv['user']["last_name"]
                repo_list = rv['repositories']
                print "Retrieved your info:"
                print "  username:   %s" % (bbusername)
                print "  first name: %s" % (firstname)
                print "  last name:  %s" % (lastname)
        elif loki.strip().upper() == "NO":
            print "Okay, we can set you up with one.  It's probably better for"
            print "it to be all lowercase letter."
            print
            bbusername = raw_input("What is your desired username? ").strip()
            if firstname is None:
                firstname = raw_input("What's your first name? ").strip()
            if lastname is None:
                lastname = raw_input("What's your last name? ").strip()
            if email_address is None:
                email_address = raw_input("What's your email address? ").strip()
            print
            print "Okay, I'll see if I can create a user with this information:"
            print "  username:   %s" % (bbusername)
            print "  first name: %s" % (firstname)
            print "  last name:  %s" % (lastname)
            print "  email:      %s" % (email_address)
            print
            print "Now, I'm going to ask for a password.  This password will"
            print "be transmitted over HTTPS (not HTTP) and will not be stored"
            print "in any local file.  But, it will be stored in memory for"
            print "the duration of the user-creation process."
            print
            while 1:
                password1 = getpass.getpass("Password? ")
                password2 = getpass.getpass("Confirm? ")
                if password1 == password2: break
                print "Sorry, they didn't match!  Let's try again."
                print
            rv = hgbb._bb_apicall(uu, "newuser",
                                    dict(username=bbusername,
                                         password=password1,
                                         email=email_address,
                                         first_name = firstname,
                                         last_name = lastname),
                                   False)
            del password1, password2
            if str(json.loads(rv)['username']) == bbusername:
                print "Successful!  You probably just got an email asking you"
                print "to confirm this."
            else:
                print "Okay, something is wrong.  Quitting!"
                sys.exit(1)
        else:
            print "Not really sure what you replied with.  Quitting!"
            sys.exit(1)
        # We're now going to do some modification of the hgrc.
        # We need an hgrc first.
        hgrc_path = [cedit.config.defaultpath("user", uu)]
        hgrc_path = cedit.config.verifypaths(hgrc_path)
        # Now we set up the hgbb extension
        if uu.config("extensions","hgbb",None) is None:
            hgbb_path = hgbb.__file__
            if hgbb_path.endswith(".pyc"): hgbb_path = hgbb_path[:-1]
            print "Now we're going to turn on the hgbb extension in:"
            print "    ", hgrc_path
            print "This will enable you to access BitBucket more easily, as well"
            print "as create repositories from the command line."
            print
            print "This constitutes adding the path to the hgbb extension,"
            print "which will look like this:"
            print
            print "   [extensions]"
            print "   hgbb=%s" % hgbb_path
            print
            loki = raw_input("Press enter to go on, Ctrl-C to exit.")
            cedit.config.setoption(uu, hgrc_path, "extensions.hgbb=%s" % hgbb_path)
        if uu.config("bb","username", None) is None:
            print "We'll now set up your username for BitBucket."
            print "We will add this:"
            print
            print "   [bb]"
            print "   username = %s" % (bbusername)
            print
            loki = raw_input("Press enter to go on, Ctrl-C to exit.")
            cedit.config.setoption(uu, hgrc_path, "bb.username=%s" % bbusername)
        # Now the only thing remaining to do is to set up the pasteboard
        # repository.
        # This is, unfortunately, the most difficult.
        print
        print "We are now going to set up a pasteboard. This is a mechanism"
        print "for versioned posting of snippets, collaboration and"
        print "discussion."
        print
        # Let's get the full list of repositories
        pasteboard_name = "%s.bitbucket.org" % (bbusername.lower())
        if repo_list is None:
            rv = hgbb._bb_apicall(uu, "users/%s" % bbusername, None, False)
            rv = json.loads(rv)
            repo_list = rv['repositories']
        create = True
        for repo in repo_list:
            if repo['name'] == pasteboard_name:
                create = False
        if create:
            # Now we first create the repository, but we
            # will only use the creation API, not the bbcreate command.
            print
            print "I am now going to create the repository:"
            print "    ", pasteboard_name
            print "on BitBucket.org.  This will set up the domain"
            print "     http://%s" % (pasteboard_name)
            print "which will point to the current contents of the repo."
            print
            loki = raw_input("Press enter to go on, Ctrl-C to exit.")
            data = dict(name=pasteboard_name)
            hgbb._bb_apicall(uu, 'repositories', data)
        # Now we clone
        pasteboard_path = os.path.join(os.environ["YT_DEST"], "src",
                                       pasteboard_name)
        if os.path.isdir(pasteboard_path):
            print "Found an existing clone of the pasteboard repo:"
            print "    ", pasteboard_path
        else:
            print
            print "I will now clone a copy of your pasteboard repo."
            print
            loki = raw_input("Press enter to go on, Ctrl-C to exit.")
            commands.clone(uu, "https://%s@bitbucket.org/%s/%s" % (
                             bbusername, bbusername, pasteboard_name),
                           pasteboard_path)
            pbtemplate_path = os.path.join(supp_path, "pasteboard_template")
            pb_hgrc_path = os.path.join(pasteboard_path, ".hg", "hgrc")
            cedit.config.setoption(uu, [pb_hgrc_path],
                                   "paths.pasteboard = " + pbtemplate_path)
            if create:
                # We have to pull in the changesets from the pasteboard.
                pb_repo = hg.repository(uu, pasteboard_path)
                commands.pull(uu, pb_repo,
                              os.path.join(supp_path, "pasteboard_template"))
        if ytcfg.get("yt","pasteboard_repo") != pasteboard_path:
            print
            print "Now setting the pasteboard_repo option in"
            print "~/.yt/config to point to %s" % (pasteboard_path)
            print
            loki = raw_input("Press enter to go on, Ctrl-C to exit.")
            dotyt_path = os.path.expanduser("~/.yt")
            if not os.path.isdir(dotyt_path):
                print "There's no directory:"
                print "    ", dotyt_path
                print "I will now create it."
                print
                loki = raw_input("Press enter to go on, Ctrl-C to exit.")
                os.mkdir(dotyt_path)
            ytcfg_path = os.path.expanduser("~/.yt/config")
            cedit.config.setoption(uu, [ytcfg_path],
                        "yt.pasteboard_repo=%s" % (pasteboard_path))
        try:
            import pygments
            install_pygments = False
        except ImportError:
            install_pygments = True
        if install_pygments:
            print "You are missing the Pygments package.  Installing."
            import pip
            rv = pip.main(["install", "pygments"])
            if rv == 1:
                print "Unable to install Pygments.  Please report this bug to yt-users."
                sys.exit(1)
        print
        print "All done!"
        print
        print "You're now set up to use the 'yt pasteboard' command"
        print "as well as develop using Mercurial and BitBucket."
        print
        print "Good luck!"

def run_main():
    for co in ["--parallel", "--paste"]:
        if co in sys.argv: del sys.argv[sys.argv.index(co)]
    YT = YTCommands()
    sys.exit(YT.main())

if __name__ == "__main__": run_main()<|MERGE_RESOLUTION|>--- conflicted
+++ resolved
@@ -304,7 +304,6 @@
         print
         print "yt module located at:"
         print "    %s" % (path)
-<<<<<<< HEAD
         update_supp = False
         if "YT_DEST" in os.environ:
             spath = os.path.join(
@@ -313,9 +312,7 @@
                 print "The supplemental repositories are located at:"
                 print "    %s" % (spath)
                 update_supp = True
-=======
         vstring = None
->>>>>>> 5c701e50
         if "site-packages" not in path:
             vstring = _get_hg_version(path)
             print
@@ -325,16 +322,6 @@
             print vstring.strip()
             print "---"
             print
-<<<<<<< HEAD
-            if "+" not in vstring:
-                print "We CAN attempt an auto-update of this version."
-            else:
-                print "There are local changes to this repository, and it",
-                print "cannot be auto-updated."
-            if opts.update_source:
-                _update_hg(path)
-                if update_supp == True: _update_hg(spath, skip_rebuild=True)
-=======
             print "This installation CAN be automatically updated."
             if opts.update_source:  
                 _vcs_updater[vc_type](path)
@@ -343,7 +330,6 @@
             print
             print "You have to update this installation yourself."
             print
->>>>>>> 5c701e50
         if vstring is not None and opts.outputfile is not None:
             open(opts.outputfile, "w").write(vstring)
 
