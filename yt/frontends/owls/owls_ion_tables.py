"""
OWLS ion tables

A module to handle the HM01 UV background spectra and ionization data from the
OWLS photoionization equilibrium lookup tables.



"""

#-----------------------------------------------------------------------------
# Copyright (c) 2013, yt Development Team.
#
# Distributed under the terms of the Modified BSD License.
#
# The full license is in the file COPYING.txt, distributed with this software.
#-----------------------------------------------------------------------------

from yt.utilities.on_demand_imports import _h5py as h5py
import yt.extern.six as six
import numpy as np




def h5rd(fname, path, dtype=None):
    """ Read Data. Return a dataset located at <path> in file <fname> as
    a numpy array.
    e.g. rd( fname, '/PartType0/Coordinates' ). """

    data = None
<<<<<<< HEAD
    fid = h5py.h5f.open(fname, h5py.h5f.ACC_RDONLY)
=======
    fid = h5py.h5f.open(six.b(fname), h5py.h5f.ACC_RDONLY)
>>>>>>> bcd44287
    dg = h5py.h5d.open(fid, path.encode('ascii'))
    if dtype is None:
       dtype = dg.dtype
    data = np.zeros(dg.shape, dtype=dtype)
    dg.read(h5py.h5s.ALL, h5py.h5s.ALL, data)
    fid.close()
    return data


class IonTableSpectrum:

    """ A class to handle the HM01 spectra in the OWLS ionization tables. """

    def __init__(self, ion_file):

        where = '/header/spectrum/gammahi'
        self.GH1 = h5rd(ion_file, where) # GH1[1/s]

        where = '/header/spectrum/logenergy_ryd'
        self.logryd = h5rd(ion_file, where) # E[ryd]

        where = '/header/spectrum/logflux'
        self.logflux = h5rd(ion_file, where) # J[ergs/s/Hz/Sr/cm^2]

        where = '/header/spectrum/redshift'
        self.z = h5rd(ion_file, where) # z


    def return_table_GH1_at_z(self,z):

        # find redshift indices
        #-----------------------------------------------------------------
        i_zlo = np.argmin( np.abs( self.z - z ) )
        if self.z[i_zlo] < z:
            i_zhi = i_zlo + 1
        else:
            i_zhi = i_zlo
            i_zlo = i_zlo - 1

        z_frac = (z - self.z[i_zlo]) / (self.z[i_zhi] - self.z[i_zlo])

        # find GH1 from table
        #-----------------------------------------------------------------
        logGH1_all = np.log10( self.GH1 )
        dlog_GH1 = logGH1_all[i_zhi] - logGH1_all[i_zlo]

        logGH1_table = logGH1_all[i_zlo] + z_frac * dlog_GH1
        GH1_table = 10.0**logGH1_table

        return GH1_table


class IonTableOWLS:

    """ A class to handle OWLS ionization tables. """

    DELTA_nH = 0.25
    DELTA_T = 0.1

    def __init__(self, ion_file):

        self.ion_file = ion_file

        # ionbal is indexed like [nH, T, z]
        # nH and T are log quantities
        #---------------------------------------------------------------
        self.nH = h5rd( ion_file, '/logd' )         # log nH [cm^-3]
        self.T = h5rd( ion_file, '/logt' )          # log T [K]
        self.z = h5rd( ion_file, '/redshift' )      # z

        # read the ionization fractions
        # linear values stored in file so take log here
        # ionbal is the ionization balance (i.e. fraction)
        #---------------------------------------------------------------
        self.ionbal = h5rd( ion_file, '/ionbal' ).astype(np.float64)
        self.ionbal_orig = self.ionbal.copy()

        ipositive = self.ionbal > 0.0
        izero = np.logical_not(ipositive)
        self.ionbal[izero] = self.ionbal[ipositive].min()

        self.ionbal = np.log10( self.ionbal )


        # load in background spectrum
        #---------------------------------------------------------------
        self.spectrum = IonTableSpectrum( ion_file )

        # calculate the spacing along each dimension
        #---------------------------------------------------------------
        self.dnH = self.nH[1:] - self.nH[0:-1]
        self.dT = self.T[1:] - self.T[0:-1]
        self.dz = self.z[1:] - self.z[0:-1]

        self.order_str = '[log nH, log T, z]'


    # sets iz and fz
    #-----------------------------------------------------
    def set_iz( self, z ):

        if z <= self.z[0]:
            self.iz = 0
            self.fz = 0.0
        elif z >= self.z[-1]:
            self.iz = len(self.z) - 2
            self.fz = 1.0
        else:
            for iz in range( len(self.z)-1 ):
                if z < self.z[iz+1]:
                    self.iz = iz
                    self.fz = ( z - self.z[iz] ) / self.dz[iz]
                    break



    # interpolate the table at a fixed redshift for the input
    # values of nH and T ( input should be log ).  A simple
    # tri-linear interpolation is used.
    #-----------------------------------------------------
    def interp( self, nH, T ):

        nH = np.array( nH )
        T  = np.array( T )

        if nH.size != T.size:
            raise ValueError(' owls_ion_tables: array size mismatch !!! ')

        # field discovery will have nH.size == 1 and T.size == 1
        # in that case we simply return 1.0

        if nH.size == 1 and T.size == 1:
            ionfrac = 1.0
            return ionfrac


        # find inH and fnH
        #-----------------------------------------------------
        x_nH = ( nH - self.nH[0] ) / self.DELTA_nH
        x_nH_clip = np.clip( x_nH, 0.0, self.nH.size-1.001 )
        fnH,inH = np.modf( x_nH_clip )
        inH = inH.astype( np.int32 )


        # find iT and fT
        #-----------------------------------------------------
        x_T = ( T - self.T[0] ) / self.DELTA_T
        x_T_clip = np.clip( x_T, 0.0, self.T.size-1.001 )
        fT,iT = np.modf( x_T_clip )
        iT = iT.astype( np.int32 )


        # short names for previously calculated iz and fz
        #-----------------------------------------------------
        iz = self.iz
        fz = self.fz


        # calculate interpolated value
        # use tri-linear interpolation on the log values
        #-----------------------------------------------------

        ionfrac = self.ionbal[inH,   iT,   iz  ] * (1-fnH) * (1-fT) * (1-fz) + \
                  self.ionbal[inH+1, iT,   iz  ] * (fnH)   * (1-fT) * (1-fz) + \
                  self.ionbal[inH,   iT+1, iz  ] * (1-fnH) * (fT)   * (1-fz) + \
                  self.ionbal[inH,   iT,   iz+1] * (1-fnH) * (1-fT) * (fz)   + \
                  self.ionbal[inH+1, iT,   iz+1] * (fnH)   * (1-fT) * (fz)   + \
                  self.ionbal[inH,   iT+1, iz+1] * (1-fnH) * (fT)   * (fz)   + \
                  self.ionbal[inH+1, iT+1, iz]   * (fnH)   * (fT)   * (1-fz) + \
                  self.ionbal[inH+1, iT+1, iz+1] * (fnH)   * (fT)   * (fz)

        return 10**ionfrac<|MERGE_RESOLUTION|>--- conflicted
+++ resolved
@@ -29,11 +29,7 @@
     e.g. rd( fname, '/PartType0/Coordinates' ). """
 
     data = None
-<<<<<<< HEAD
-    fid = h5py.h5f.open(fname, h5py.h5f.ACC_RDONLY)
-=======
     fid = h5py.h5f.open(six.b(fname), h5py.h5f.ACC_RDONLY)
->>>>>>> bcd44287
     dg = h5py.h5d.open(fid, path.encode('ascii'))
     if dtype is None:
        dtype = dg.dtype
