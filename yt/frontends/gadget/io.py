"""
Gadget data-file handling functions




"""
from __future__ import print_function

#-----------------------------------------------------------------------------
# Copyright (c) 2013, yt Development Team.
#
# Distributed under the terms of the Modified BSD License.
#
# The full license is in the file COPYING.txt, distributed with this software.
#-----------------------------------------------------------------------------

import numpy as np
import os

from yt.extern.six import string_types
from yt.frontends.owls.io import \
    IOHandlerOWLS
from yt.utilities.io_handler import \
    BaseIOHandler
from yt.utilities.lib.geometry_utils import \
    compute_morton
from yt.utilities.logger import ytLogger as mylog

class IOHandlerGadgetHDF5(IOHandlerOWLS):
    _dataset_type = "gadget_hdf5"

ZeroMass = object()
    
class IOHandlerGadgetBinary(BaseIOHandler):
    _dataset_type = "gadget_binary"
    _vector_fields = (("Coordinates", 3),
                      ("Velocity", 3),
                      ("Velocities", 3),
                      ("FourMetalFractions", 4))

    # Particle types (Table 3 in GADGET-2 user guide)
    #
    # Blocks in the file:
    #   HEAD
    #   POS
    #   VEL
    #   ID
    #   MASS    (variable mass only)
    #   U       (gas only)
    #   RHO     (gas only)
    #   HSML    (gas only)
    #   POT     (only if enabled in makefile)
    #   ACCE    (only if enabled in makefile)
    #   ENDT    (only if enabled in makefile)
    #   TSTP    (only if enabled in makefile)

    _var_mass = None

    def __init__(self, ds, *args, **kwargs):
        self._vector_fields = dict(self._vector_fields)
        self._fields = ds._field_spec
        self._ptypes = ds._ptype_spec
        super(IOHandlerGadgetBinary, self).__init__(ds, *args, **kwargs)

    @property
    def var_mass(self):
        if self._var_mass is None:
            vm = []
            for i, v in enumerate(self.ds["Massarr"]):
                if v == 0:
                    vm.append(self._ptypes[i])
            self._var_mass = tuple(vm)
        return self._var_mass

    def _read_fluid_selection(self, chunks, selector, fields, size):
        raise NotImplementedError

    def _read_particle_coords(self, chunks, ptf):
        data_files = set([])
        for chunk in chunks:
            for obj in chunk.objs:
                data_files.update(obj.data_files)
        for data_file in sorted(data_files):
            poff = data_file.field_offsets
            tp = data_file.total_particles
            f = open(data_file.filename, "rb")
            for ptype in ptf:
                # This is where we could implement sub-chunking
                f.seek(poff[ptype, "Coordinates"], os.SEEK_SET)
                pos = self._read_field_from_file(f,
                            tp[ptype], "Coordinates")
                yield ptype, (pos[:,0], pos[:,1], pos[:,2])
            f.close()

    def _read_particle_fields(self, chunks, ptf, selector):
        data_files = set([])
        for chunk in chunks:
            for obj in chunk.objs:
                data_files.update(obj.data_files)
        for data_file in sorted(data_files):
            poff = data_file.field_offsets
            tp = data_file.total_particles
            f = open(data_file.filename, "rb")
            for ptype, field_list in sorted(ptf.items()):
                f.seek(poff[ptype, "Coordinates"], os.SEEK_SET)
                pos = self._read_field_from_file(f,
                            tp[ptype], "Coordinates")
                mask = selector.select_points(
                    pos[:,0], pos[:,1], pos[:,2], 0.0)
                del pos
                if mask is None: continue
                for field in field_list:
                    if field == "Mass" and ptype not in self.var_mass:
                        data = np.empty(mask.sum(), dtype="float64")
                        m = self.ds.parameters["Massarr"][
                            self._ptypes.index(ptype)]
                        data[:] = m
                        yield (ptype, field), data
                        continue
                    f.seek(poff[ptype, field], os.SEEK_SET)
                    data = self._read_field_from_file(f, tp[ptype], field)
                    data = data[mask,...]
                    yield (ptype, field), data
            f.close()

    def _read_field_from_file(self, f, count, name):
        if count == 0: return
        if name == "ParticleIDs":
            dt = {True:'uint64', False:'uint32'}[self.ds.long_ids]
        else:
            dt = "float32"
        if name in self._vector_fields:
            count *= self._vector_fields[name]
        arr = np.fromfile(f, dtype=dt, count = count)
        if name in self._vector_fields:
            factor = self._vector_fields[name]
            arr = arr.reshape((count/factor, factor), order="C")
        return np.asarray(arr, dtype="float64")

    def _yield_coordinates(self, data_file):
        count = sum(data_file.total_particles.values())
        pos = np.empty((count, 3), dtype='float64')
        with open(data_file.filename, "rb") as f:
            # We add on an additionally 4 for the first record.
            f.seek(data_file._position_offset + 4)
            # The first total_particles * 3 values are positions
            pp = np.fromfile(f, dtype = 'float32', count = count*3)
            pp.shape = (count, 3)
        yield pp

    def _count_particles(self, data_file):
        npart = dict((self._ptypes[i], v)
            for i, v in enumerate(data_file.header["Npart"]))
        return npart

    # header is 256, but we have 4 at beginning and end for ints
    _field_size = 4
    def _calculate_field_offsets(self, field_list, pcount,
                                 offset, file_size = None):
        # field_list is (ftype, fname) but the blocks are ordered
        # (fname, ftype) in the file.
        pos = offset
        fs = self._field_size
        offsets = {}
        for field in self._fields:
<<<<<<< HEAD
            if field == "ParticleIDs" and self.ds.long_ids:
                fs = 8
            else:
                fs = 4
            if not isinstance(field, str):
=======
            if not isinstance(field, string_types):
>>>>>>> daa9172d
                field = field[0]
            if not any( (ptype, field) in field_list
                        for ptype in self._ptypes):
                continue
            pos += 4
            any_ptypes = False
            for ptype in self._ptypes:
                if field == "Mass" and ptype not in self.var_mass:
                    continue
                if (ptype, field) not in field_list:
                    continue
                offsets[(ptype, field)] = pos
                any_ptypes = True
                if field in self._vector_fields:
                    pos += self._vector_fields[field] * pcount[ptype] * fs
                else:
                    pos += pcount[ptype] * fs
            pos += 4
            if not any_ptypes: pos -= 8
        if file_size is not None:
            if file_size != pos:
                diff = file_size - pos
                possible = []
                for ptype, psize in sorted(pcount.items()):
                    if psize == 0: continue
                    if float(diff) / psize == int(float(diff)/psize):
                        possible.append(ptype)
                mylog.warning("Your Gadget-2 file may have extra " +
                              "columns or different precision! " +
                              "(%s diff => %s?)", diff, possible
                )
        return offsets

    def _identify_fields(self, domain):
        # We can just look at the particle counts.
        field_list = []
        tp = domain.total_particles
        for i, ptype in enumerate(self._ptypes):
            count = tp[ptype]
            if count == 0: continue
            m = domain.header["Massarr"][i]
            for field in self._fields:
                if isinstance(field, tuple):
                    field, req = field
                    if req is ZeroMass:
                        if m > 0.0 : continue
                    elif isinstance(req, tuple) and ptype in req:
                        pass
                    elif req != ptype:
                        continue
                field_list.append((ptype, field))
        return field_list, {}<|MERGE_RESOLUTION|>--- conflicted
+++ resolved
@@ -164,15 +164,11 @@
         fs = self._field_size
         offsets = {}
         for field in self._fields:
-<<<<<<< HEAD
             if field == "ParticleIDs" and self.ds.long_ids:
                 fs = 8
             else:
                 fs = 4
-            if not isinstance(field, str):
-=======
             if not isinstance(field, string_types):
->>>>>>> daa9172d
                 field = field[0]
             if not any( (ptype, field) in field_list
                         for ptype in self._ptypes):
