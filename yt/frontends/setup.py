--- conflicted
+++ resolved
@@ -23,14 +23,10 @@
     config.add_subpackage("ramses")
     config.add_subpackage("sph")
     config.add_subpackage("stream")
-<<<<<<< HEAD
     config.add_subpackage("tiger")
-=======
-    config.add_subpackage("pluto")
     config.add_subpackage("flash/tests")
     config.add_subpackage("enzo/tests")
     config.add_subpackage("orion/tests")
     config.add_subpackage("stream/tests")
     config.add_subpackage("chombo/tests")
->>>>>>> 2d1b993d
     return config