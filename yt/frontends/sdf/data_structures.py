--- conflicted
+++ resolved
@@ -27,11 +27,8 @@
     ParticleIndex
 from yt.data_objects.static_output import \
     Dataset, ParticleFile
-<<<<<<< HEAD
-=======
 from yt.funcs import \
     get_requests
->>>>>>> 0b78f46f
 from .fields import \
     SDFFieldInfo
 from yt.utilities.sdf import \
@@ -127,16 +124,6 @@
         if None in (self.domain_left_edge, self.domain_right_edge):
             R0 = self.parameters['R0']
             if 'offset_center' in self.parameters and self.parameters['offset_center']:
-<<<<<<< HEAD
-                self.domain_left_edge = np.array([0, 0, 0],dtype=np.float64)
-                self.domain_right_edge = np.array([
-                 2.0 * self.parameters.get("R%s" % ax, R0) for ax in 'xyz'],dtype=np.float64)
-            else:
-                self.domain_left_edge = np.array([
-                    -self.parameters.get("R%s" % ax, R0) for ax in 'xyz'],dtype=np.float64)
-                self.domain_right_edge = np.array([
-                    +self.parameters.get("R%s" % ax, R0) for ax in 'xyz'],dtype=np.float64)
-=======
                 self.domain_left_edge = np.array([0, 0, 0], dtype=np.float64)
                 self.domain_right_edge = np.array([
                     2.0 * self.parameters.get("R%s" % ax, R0) for ax in 'xyz'],
@@ -148,7 +135,6 @@
                 self.domain_right_edge = np.array([
                     +self.parameters.get("R%s" % ax, R0) for ax in 'xyz'],
                     dtype=np.float64)
->>>>>>> 0b78f46f
             self.domain_left_edge *= self.parameters.get("a", 1.0)
             self.domain_right_edge *= self.parameters.get("a", 1.0)
         nz = 1 << self.over_refine_factor
