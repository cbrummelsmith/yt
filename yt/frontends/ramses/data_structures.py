"""
RAMSES-specific data structures

Author: Matthew Turk <matthewturk@gmail.com>
Affiliation: UCSD
Homepage: http://yt-project.org/
License:
  Copyright (C) 2010-2011 Matthew Turk.  All Rights Reserved.

  This file is part of yt.

  yt is free software; you can redistribute it and/or modify
  it under the terms of the GNU General Public License as published by
  the Free Software Foundation; either version 3 of the License, or
  (at your option) any later version.

  This program is distributed in the hope that it will be useful,
  but WITHOUT ANY WARRANTY; without even the implied warranty of
  MERCHANTABILITY or FITNESS FOR A PARTICULAR PURPOSE.  See the
  GNU General Public License for more details.

  You should have received a copy of the GNU General Public License
  along with this program.  If not, see <http://www.gnu.org/licenses/>.
"""

import numpy as na
import stat
import weakref
import cStringIO

from yt.funcs import *
from yt.data_objects.grid_patch import \
      AMRGridPatch
from yt.geometry.oct_geometry_handler import \
    OctreeGeometryHandler
from yt.geometry.geometry_handler import \
    GeometryHandler, YTDataChunk
from yt.data_objects.static_output import \
    StaticOutput

from .fields import RAMSESFieldInfo, KnownRAMSESFields
from .definitions import ramses_header
from yt.utilities.definitions import \
    mpc_conversion
from yt.utilities.amr_utils import \
    get_box_grids_level
from yt.utilities.io_handler import \
    io_registry
from yt.data_objects.field_info_container import \
    FieldInfoContainer, NullFunc
import yt.utilities.fortran_utils as fpu
from yt.geometry.oct_container import \
    RAMSESOctreeContainer

class RAMSESDomainFile(object):
    _last_mask = None
    _last_selector_id = None
    nvar = 6

    def __init__(self, pf, domain_id):
        self.pf = pf
        self.domain_id = domain_id
        num = os.path.basename(pf.parameter_filename).split("."
                )[0].split("_")[1]
        basename = "%s/%%s_%s.out%05i" % (
            os.path.dirname(pf.parameter_filename),
            num, domain_id)
        for t in ['grav', 'hydro', 'part', 'amr']:
            setattr(self, "%s_fn" % t, basename % t)
        self._read_amr_header()

    _hydro_offset = None

    @property
    def hydro_offset(self):
        if self._hydro_offset is not None: return self._hydro_offset
        # We now have to open the file and calculate it
        f = open(self.hydro_fn, "rb")
        fpu.skip(f, 6)
        # It goes: level, CPU, 8-variable
        hydro_offset = na.zeros(self.amr_header['nlevelmax'], dtype='int64')
        for level in range(self.amr_header['nlevelmax']):
            for cpu in range(self.amr_header['nboundary'] +
                             self.amr_header['ncpu']):
                header = ( ('file_ilevel', 1, 'I'),
                           ('file_ncache', 1, 'I') )
                hvals = fpu.read_attrs(f, header)
                if hvals['file_ncache'] == 0: continue
                if cpu + 1 == self.domain_id: hydro_offset[level] = f.tell()
                fpu.skip(f, 8 * self.nvar)
        self._hydro_offset = hydro_offset
        return self._hydro_offset

    def _read_amr_header(self):
        hvals = {}
        f = open(self.amr_fn, "rb")
        for header in ramses_header(hvals):
            hvals.update(fpu.read_attrs(f, header))
        # That's the header, now we skip a few.
        hvals['numbl'] = na.array(hvals['numbl']).reshape(
            (hvals['nlevelmax'], hvals['ncpu']))
        fpu.skip(f)
        if hvals['nboundary'] > 0:
            fpu.skip(f, 2)
            ngridbound = fpu.read_vector(f, 'i')
        free_mem = fpu.read_attrs(f, (('free_mem', 5, 'i'), ) )
        ordering = fpu.read_vector(f, 'c')
        fpu.skip(f, 4)
        # Now we're at the tree itself
        # Now we iterate over each level and each CPU.
        self.amr_header = hvals
        self.amr_offset = f.tell()
        self.local_oct_count = hvals['numbl'][:, self.domain_id - 1].sum()

    def _read_amr(self, oct_handler):
<<<<<<< HEAD
        fb = open(self.amr_fn, "rb")
        fb.seek(self.amr_offset)
        f = cStringIO.StringIO()
        f.write(fb.read())
        f.seek(0)
=======
        """Open the oct file, read in octs level-by-level.
           For each oct, only the position, index, level and domain 
           are needed - it's position in the octree is found automatically.
           The most important is finding all the information to feed
           oct_handler.add
        """
        f = open(self.amr_fn, "rb")
        f.seek(self.amr_offset)
>>>>>>> ae0cc148
        mylog.debug("Reading domain AMR % 4i (%0.3e)",
            self.domain_id, self.local_oct_count)
        def _ng(c, l):
            if c < self.amr_header['ncpu']:
                ng = self.amr_header['numbl'][l, c]
            else:
                ng = ngridbound[c - self.amr_header['ncpu'] +
                                self.amr_header['nboundary']*l]
            return ng
        for level in range(self.amr_header['nlevelmax']):
            # Easier if do this 1-indexed
            for cpu in range(self.amr_header['nboundary'] + self.amr_header['ncpu']):
                #ng is the number of octs on this level on this domain
                ng = _ng(cpu, level) 
                if ng == 0: continue
                ind = fpu.read_vector(f, "I").astype("int64")
                #print level, cpu, ind.min(), ind.max(), ind.size
                fpu.skip(f, 2)
                pos = na.empty((ng, 3), dtype='float64')
                pos[:,0] = fpu.read_vector(f, "d")
                pos[:,1] = fpu.read_vector(f, "d")
                pos[:,2] = fpu.read_vector(f, "d")
                pos *= self.pf.domain_width
                #pos += self.parameter_file.domain_left_edge
                #print pos.min(), pos.max()
                parents = fpu.read_vector(f, "I")
                fpu.skip(f, 6)
                children = na.empty((ng, 8), dtype='int64')
                for i in range(8):
                    children[:,i] = fpu.read_vector(f, "I")
                cpu_map = na.empty((ng, 8), dtype="int64")
                for i in range(8):
                    cpu_map[:,i] = fpu.read_vector(f, "I")
                rmap = na.empty((ng, 8), dtype="int64")
                for i in range(8):
                    rmap[:,i] = fpu.read_vector(f, "I")
                # We don't want duplicate grids.
                if cpu + 1 >= self.domain_id: 
                    assert(pos.shape[0] == ng)
                    oct_handler.add(cpu + 1, level, ng, pos, ind, cpu_map)

    def select(self, selector):
        if id(selector) == self._last_selector_id:
            return self._last_mask
        self._last_mask = selector.fill_mask(self)
        self._last_selector_id = id(selector)
        return self._last_mask

    def count(self, selector):
        if id(selector) == self._last_selector_id:
            if self._last_mask is None: return 0
            return self._last_mask.sum()
        self.select(selector)
        return self.count(selector)

class RAMSESDomainSubset(object):
    def __init__(self, domain, mask, cell_count):
        self.mask = mask
        self.domain = domain
        self.oct_handler = domain.pf.h.oct_handler
        self.cell_count = cell_count

    def icoords(self, dobj):
        return self.oct_handler.icoords(self.domain.domain_id, self.mask,
                                        self.cell_count)

    def fcoords(self, dobj):
        return self.oct_handler.fcoords(self.domain.domain_id, self.mask,
                                        self.cell_count)

    def fwidth(self, dobj):
        pass

    def ires(self, dobj):
        return self.oct_handler.ires(self.domain.domain_id, self.mask,
                                     self.cell_count)



class RAMSESGeometryHandler(OctreeGeometryHandler):

    def __init__(self, pf, data_style='ramses'):
        self.data_style = data_style
        self.parameter_file = weakref.proxy(pf)
        # for now, the hierarchy file is the parameter file!
        self.hierarchy_filename = self.parameter_file.parameter_filename
        self.directory = os.path.dirname(self.hierarchy_filename)
        self.max_level = pf.max_level

        self.float_type = na.float64
        super(RAMSESGeometryHandler, self).__init__(pf, data_style)

    def _initialize_oct_handler(self):
        self.domains = [RAMSESDomainFile(self.parameter_file, i + 1)
                        for i in range(self.parameter_file['ncpu'])]
        total_octs = sum(dom.local_oct_count for dom in self.domains)
        self.num_grids = total_octs
<<<<<<< HEAD
        self.oct_handler = RAMSESOctreeContainer(
            self.domains[0].amr_header['nx'],
            self.parameter_file.domain_left_edge,
            self.parameter_file.domain_right_edge)
        mylog.debug("Allocating %s octs", total_octs)
        self.oct_handler.allocate_domains(
            [dom.local_oct_count for dom in self.domains])
=======
        mylog.debug("Allocating %s octs", total_octs)
        #this merely allocates space for the oct tree
        #and nothing else
        self.oct_handler = RAMSESOctreeContainer(
            self.domains[0].amr_header['nx'],
            self.parameter_file.domain_left_edge,
            self.parameter_file.domain_right_edge,
            total_octs)
        #this actually reads every oct and loads it into the octree
>>>>>>> ae0cc148
        for dom in self.domains:
            dom._read_amr(self.oct_handler)

    def _detect_fields(self):
        # TODO: Add additional fields
        self.field_list = [ "Density", "x-velocity", "y-velocity",
	                        "z-velocity", "Pressure", "Metallicity"]
    
    def _setup_classes(self):
        dd = self._get_data_reader_dict()
        super(RAMSESGeometryHandler, self)._setup_classes(dd)
        self.object_types.sort()

    def _identify_base_chunk(self, dobj):
        if getattr(dobj, "_chunk_info", None) is None:
            mask = dobj.selector.select_octs(self.oct_handler)
            counts = self.oct_handler.count_cells(dobj.selector, mask)
            subsets = [RAMSESDomainSubset(d, mask, c)
                       for d, c in zip(self.domains, counts) if c > 0]
            dobj._chunk_info = subsets
            dobj.size = sum(counts)
            dobj.shape = (dobj.size,)
        dobj._current_chunk = list(self._chunk_all(dobj))[0]

    def _chunk_all(self, dobj):
        oobjs = getattr(dobj._current_chunk, "objs", dobj._chunk_info)
        yield YTDataChunk(dobj, "all", oobjs, dobj.size)

    def _chunk_spatial(self, dobj, ngz):
        raise NotImplementedError

    def _chunk_io(self, dobj):
        oobjs = getattr(dobj._current_chunk, "objs", dobj._chunk_info)
        for subset in oobjs:
            yield YTDataChunk(dobj, "io", [subset], subset.cell_count)

class RAMSESStaticOutput(StaticOutput):
    _hierarchy_class = RAMSESGeometryHandler
    _fieldinfo_fallback = RAMSESFieldInfo
    _fieldinfo_known = KnownRAMSESFields
    
    def __init__(self, filename, data_style='ramses',
                 storage_filename = None):
        # Here we want to initiate a traceback, if the reader is not built.
        StaticOutput.__init__(self, filename, data_style)
        self.storage_filename = storage_filename

    def __repr__(self):
        return self.basename.rsplit(".", 1)[0]
        
    def _set_units(self):
        """
        Generates the conversion to various physical _units based on the parameter file
        """
        self.units = {}
        self.time_units = {}
        if len(self.parameters) == 0:
            self._parse_parameter_file()
        self._setup_nounits_units()
        self.conversion_factors = defaultdict(lambda: 1.0)
        self.time_units['1'] = 1
        self.units['1'] = 1.0
        self.units['unitary'] = 1.0 / (self.domain_right_edge - self.domain_left_edge).max()
        seconds = self.parameters['unit_t']
        self.time_units['years'] = seconds / (365*3600*24.0)
        self.time_units['days']  = seconds / (3600*24.0)
        self.time_units['Myr'] = self.time_units['years'] / 1.0e6
        self.time_units['Gyr']  = self.time_units['years'] / 1.0e9
        self.conversion_factors["Density"] = self.parameters['unit_d']
        vel_u = self.parameters['unit_l'] / self.parameters['unit_t']
        self.conversion_factors["x-velocity"] = vel_u
        self.conversion_factors["y-velocity"] = vel_u
        self.conversion_factors["z-velocity"] = vel_u

    def _setup_nounits_units(self):
        for unit in mpc_conversion.keys():
            self.units[unit] = self.parameters['unit_l'] * mpc_conversion[unit] / mpc_conversion["cm"]

    def _parse_parameter_file(self):
        # hardcoded for now
        # These should be explicitly obtained from the file, but for now that
        # will wait until a reorganization of the source tree and better
        # generalization.
        self.dimensionality = 3
        self.refine_by = 2
        self.parameters["HydroMethod"] = 'ramses'
        self.parameters["Time"] = 1. # default unit is 1...

        self.unique_identifier = \
            int(os.stat(self.parameter_filename)[stat.ST_CTIME])
        # We now execute the same logic Oliver's code does
        rheader = {}
        f = open(self.parameter_filename)
        def read_rhs(cast):
            line = f.readline()
            p, v = line.split("=")
            rheader[p.strip()] = cast(v)
        for i in range(6): read_rhs(int)
        f.readline()
        for i in range(11): read_rhs(float)
        f.readline()
        read_rhs(str)
        # Now we read the hilber indices
        self.hilbert_indices = {}
        if rheader['ordering type'] == "hilbert":
            f.readline() # header
            for n in range(rheader['ncpu']):
                dom, mi, ma = f.readline().split()
                self.hilbert_indices[int(dom)] = (float(mi), float(ma))
        self.parameters.update(rheader)
        self.current_time = self.parameters['time'] * self.parameters['unit_t']
        self.domain_right_edge = na.ones(3, dtype='float64') \
                                           * rheader['boxlen']
        self.domain_left_edge = na.zeros(3, dtype='float64')
        self.domain_dimensions = na.ones(3, dtype='int32') * 2
        # This is likely not true, but I am not sure how to otherwise
        # distinguish them.
        mylog.warning("No current mechanism of distinguishing cosmological simulations in RAMSES!")
        self.cosmological_simulation = 1
        self.current_redshift = (1.0 / rheader["aexp"]) - 1.0
        self.omega_lambda = rheader["omega_l"]
        self.omega_matter = rheader["omega_m"]
        self.hubble_constant = rheader["H0"]
        self.max_level = rheader['levelmax']

    @classmethod
    def _is_valid(self, *args, **kwargs):
        if not os.path.basename(args[0]).startswith("info_"): return False
        fn = args[0].replace("info_", "amr_").replace(".txt", ".out00001")
        print fn
        return os.path.exists(fn)
<|MERGE_RESOLUTION|>--- conflicted
+++ resolved
@@ -113,22 +113,17 @@
         self.local_oct_count = hvals['numbl'][:, self.domain_id - 1].sum()
 
     def _read_amr(self, oct_handler):
-<<<<<<< HEAD
-        fb = open(self.amr_fn, "rb")
-        fb.seek(self.amr_offset)
-        f = cStringIO.StringIO()
-        f.write(fb.read())
-        f.seek(0)
-=======
         """Open the oct file, read in octs level-by-level.
            For each oct, only the position, index, level and domain 
            are needed - it's position in the octree is found automatically.
            The most important is finding all the information to feed
            oct_handler.add
         """
-        f = open(self.amr_fn, "rb")
-        f.seek(self.amr_offset)
->>>>>>> ae0cc148
+        fb = open(self.amr_fn, "rb")
+        fb.seek(self.amr_offset)
+        f = cStringIO.StringIO()
+        f.write(fb.read())
+        f.seek(0)
         mylog.debug("Reading domain AMR % 4i (%0.3e)",
             self.domain_id, self.local_oct_count)
         def _ng(c, l):
@@ -142,7 +137,7 @@
             # Easier if do this 1-indexed
             for cpu in range(self.amr_header['nboundary'] + self.amr_header['ncpu']):
                 #ng is the number of octs on this level on this domain
-                ng = _ng(cpu, level) 
+                ng = _ng(cpu, level)
                 if ng == 0: continue
                 ind = fpu.read_vector(f, "I").astype("int64")
                 #print level, cpu, ind.min(), ind.max(), ind.size
@@ -226,7 +221,8 @@
                         for i in range(self.parameter_file['ncpu'])]
         total_octs = sum(dom.local_oct_count for dom in self.domains)
         self.num_grids = total_octs
-<<<<<<< HEAD
+        #this merely allocates space for the oct tree
+        #and nothing else
         self.oct_handler = RAMSESOctreeContainer(
             self.domains[0].amr_header['nx'],
             self.parameter_file.domain_left_edge,
@@ -234,17 +230,7 @@
         mylog.debug("Allocating %s octs", total_octs)
         self.oct_handler.allocate_domains(
             [dom.local_oct_count for dom in self.domains])
-=======
-        mylog.debug("Allocating %s octs", total_octs)
-        #this merely allocates space for the oct tree
-        #and nothing else
-        self.oct_handler = RAMSESOctreeContainer(
-            self.domains[0].amr_header['nx'],
-            self.parameter_file.domain_left_edge,
-            self.parameter_file.domain_right_edge,
-            total_octs)
         #this actually reads every oct and loads it into the octree
->>>>>>> ae0cc148
         for dom in self.domains:
             dom._read_amr(self.oct_handler)
 
