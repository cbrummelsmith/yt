"""
RAMSES-specific data structures



"""
# BytesIO needs absolute import
from __future__ import print_function, absolute_import

#-----------------------------------------------------------------------------
# Copyright (c) 2013, yt Development Team.
#
# Distributed under the terms of the Modified BSD License.
#
# The full license is in the file COPYING.txt, distributed with this software.
#-----------------------------------------------------------------------------

import os
import numpy as np
import stat
import weakref
from io import BytesIO

from yt.funcs import *
from yt.geometry.oct_geometry_handler import \
    OctreeIndex
from yt.geometry.geometry_handler import \
    Index, YTDataChunk
from yt.data_objects.static_output import \
    Dataset
from yt.data_objects.octree_subset import \
    OctreeSubset

from .definitions import ramses_header, field_aliases
from yt.utilities.lib.misc_utilities import \
    get_box_grids_level
from yt.utilities.io_handler import \
    io_registry
from yt.utilities.physical_constants import mp, kb
from .fields import \
    RAMSESFieldInfo, _X
import yt.utilities.fortran_utils as fpu
from yt.geometry.oct_container import \
    RAMSESOctreeContainer
from yt.fields.particle_fields import \
    standard_particle_fields

class RAMSESDomainFile(object):
    _last_mask = None
    _last_selector_id = None

    def __init__(self, ds, domain_id):
        self.ds = ds
        self.domain_id = domain_id
        self.nvar = 0 # Set this later!
        num = os.path.basename(ds.parameter_filename).split("."
                )[0].split("_")[1]
        basename = "%s/%%s_%s.out%05i" % (
            os.path.abspath(
              os.path.dirname(ds.parameter_filename)),
            num, domain_id)
        for t in ['grav', 'hydro', 'part', 'amr']:
            setattr(self, "%s_fn" % t, basename % t)
        self._read_amr_header()
        self._read_hydro_header()
        self._read_particle_header()
        self._read_amr()

    _hydro_offset = None
    _level_count = None

    def __repr__(self):
        return "RAMSESDomainFile: %i" % self.domain_id

    def _is_hydro(self):
        '''
        Does the output include hydro?
        '''
        return os.path.exists(self.hydro_fn)

    @property
    def level_count(self):
        if self._level_count is not None: return self._level_count
        self.hydro_offset
        return self._level_count

    @property
    def hydro_offset(self):
        if self._hydro_offset is not None: return self._hydro_offset
        # We now have to open the file and calculate it
        f = open(self.hydro_fn, "rb")
        fpu.skip(f, 6)
        # It goes: level, CPU, 8-variable
        min_level = self.ds.min_level
        n_levels = self.amr_header['nlevelmax'] - min_level
        hydro_offset = np.zeros(n_levels, dtype='int64')
        hydro_offset -= 1
        level_count = np.zeros(n_levels, dtype='int64')
        skipped = []
        for level in range(self.amr_header['nlevelmax']):
            for cpu in range(self.amr_header['nboundary'] +
                             self.amr_header['ncpu']):
                header = ( ('file_ilevel', 1, 'I'),
                           ('file_ncache', 1, 'I') )
                try:
                    hvals = fpu.read_attrs(f, header, "=")
                except AssertionError:
                    print("You are running with the wrong number of fields.")
                    print("If you specified these in the load command, check the array length.")
                    print("In this file there are %s hydro fields." % skipped)
                    #print "The last set of field sizes was: %s" % skipped
                    raise
                if hvals['file_ncache'] == 0: continue
                assert(hvals['file_ilevel'] == level+1)
                if cpu + 1 == self.domain_id and level >= min_level:
                    hydro_offset[level - min_level] = f.tell()
                    level_count[level - min_level] = hvals['file_ncache']
                skipped = fpu.skip(f, 8 * self.nvar)
        self._hydro_offset = hydro_offset
        self._level_count = level_count
        return self._hydro_offset

    def _read_hydro_header(self):
        # If no hydro file is found, return
        if not self._is_hydro():
            return
        if self.nvar > 0: return self.nvar
        # Read the number of hydro  variables
        f = open(self.hydro_fn, "rb")
        fpu.skip(f, 1)
        self.nvar = fpu.read_vector(f, "i")[0]

    def _read_particle_header(self):
        if not os.path.exists(self.part_fn):
            self.local_particle_count = 0
            self.particle_field_offsets = {}
            return
        f = open(self.part_fn, "rb")
        f.seek(0, os.SEEK_END)
        flen = f.tell()
        f.seek(0)
        hvals = {}
        attrs = ( ('ncpu', 1, 'I'),
                  ('ndim', 1, 'I'),
                  ('npart', 1, 'I') )
        hvals.update(fpu.read_attrs(f, attrs))
        fpu.read_vector(f, 'I')

        attrs = ( ('nstar_tot', 1, 'I'),
                  ('mstar_tot', 1, 'd'),
                  ('mstar_lost', 1, 'd'),
                  ('nsink', 1, 'I') )
        hvals.update(fpu.read_attrs(f, attrs))
        self.particle_header = hvals
        self.local_particle_count = hvals['npart']
        particle_fields = [
                ("particle_position_x", "d"),
                ("particle_position_y", "d"),
                ("particle_position_z", "d"),
                ("particle_velocity_x", "d"),
                ("particle_velocity_y", "d"),
                ("particle_velocity_z", "d"),
                ("particle_mass", "d"),
                ("particle_identifier", "I"),
                ("particle_refinement_level", "I")]
        if hvals["nstar_tot"] > 0:
            particle_fields += [("particle_age", "d"),
                                ("particle_metallicity", "d")]

        field_offsets = {}
        _pfields = {}
        for field, vtype in particle_fields:
            if f.tell() >= flen: break
            field_offsets["io", field] = f.tell()
            _pfields["io", field] = vtype
            fpu.skip(f, 1)
        self.particle_field_offsets = field_offsets
        self.particle_field_types = _pfields
        self.particle_types = self.particle_types_raw = ("io",)

    def _read_amr_header(self):
        hvals = {}
        f = open(self.amr_fn, "rb")
        for header in ramses_header(hvals):
            hvals.update(fpu.read_attrs(f, header))
        # That's the header, now we skip a few.
        hvals['numbl'] = np.array(hvals['numbl']).reshape(
            (hvals['nlevelmax'], hvals['ncpu']))
        fpu.skip(f)
        if hvals['nboundary'] > 0:
            fpu.skip(f, 2)
            self.ngridbound = fpu.read_vector(f, 'i').astype("int64")
        else:
            self.ngridbound = np.zeros(hvals['nlevelmax'], dtype='int64')
        free_mem = fpu.read_attrs(f, (('free_mem', 5, 'i'), ) )
        ordering = fpu.read_vector(f, 'c')
        fpu.skip(f, 4)
        # Now we're at the tree itself
        # Now we iterate over each level and each CPU.
        self.amr_header = hvals
        self.amr_offset = f.tell()
        self.local_oct_count = hvals['numbl'][self.ds.min_level:, self.domain_id - 1].sum()
        self.total_oct_count = hvals['numbl'][self.ds.min_level:,:].sum(axis=0)

    def _read_amr(self):
        """Open the oct file, read in octs level-by-level.
           For each oct, only the position, index, level and domain 
           are needed - its position in the octree is found automatically.
           The most important is finding all the information to feed
           oct_handler.add
        """
        from sys import version
        if version >= '3':
            from yt.extern.six import stringIOReplace
        self.oct_handler = RAMSESOctreeContainer(self.ds.domain_dimensions/2,
                self.ds.domain_left_edge, self.ds.domain_right_edge)
        root_nodes = self.amr_header['numbl'][self.ds.min_level,:].sum()
        self.oct_handler.allocate_domains(self.total_oct_count, root_nodes)
        fb = open(self.amr_fn, "rb")
        fb.seek(self.amr_offset)
<<<<<<< HEAD
        f = BytesIO()
        f.write(fb.read())
=======
        if version < '3':
            f = cStringIO.StringIO()
        else:
            f = stringIOReplace()
        if version < '3':
            f.write(fb.read())
        else:
#            f.write(fb.read().decode('utf-8'))
            f.write(fb.read().decode('iso-8859-1'))
>>>>>>> 81ba862c
        f.seek(0)
        mylog.debug("Reading domain AMR % 4i (%0.3e, %0.3e)",
            self.domain_id, self.total_oct_count.sum(), self.ngridbound.sum())
        def _ng(c, l):
            if c < self.amr_header['ncpu']:
                ng = self.amr_header['numbl'][l, c]
            else:
                ng = self.ngridbound[c - self.amr_header['ncpu'] +
                                self.amr_header['nboundary']*l]
            return ng
        min_level = self.ds.min_level
        # yt max level is not the same as the RAMSES one.
        # yt max level is the maximum number of additional refinement levels
        # so for a uni grid run with no refinement, it would be 0. 
        # So we initially assume that.
        max_level = 0
        nx, ny, nz = (((i-1.0)/2.0) for i in self.amr_header['nx'])
        for level in range(self.amr_header['nlevelmax']):
            # Easier if do this 1-indexed
            for cpu in range(self.amr_header['nboundary'] + self.amr_header['ncpu']):
                #ng is the number of octs on this level on this domain
                ng = _ng(cpu, level)
                if ng == 0: continue
                print(fpu)
                print(fpu.read_vector(f, b"I"))
                ind = fpu.read_vector(f, "I").astype("int64")
                fpu.skip(f, 2)
                pos = np.empty((ng, 3), dtype='float64')
                pos[:,0] = fpu.read_vector(f, "d") - nx
                pos[:,1] = fpu.read_vector(f, "d") - ny
                pos[:,2] = fpu.read_vector(f, "d") - nz
                #pos *= self.ds.domain_width
                #pos += self.dataset.domain_left_edge
                fpu.skip(f, 31)
                #parents = fpu.read_vector(f, "I")
                #fpu.skip(f, 6)
                #children = np.empty((ng, 8), dtype='int64')
                #for i in range(8):
                #    children[:,i] = fpu.read_vector(f, "I")
                #cpu_map = np.empty((ng, 8), dtype="int64")
                #for i in range(8):
                #    cpu_map[:,i] = fpu.read_vector(f, "I")
                #rmap = np.empty((ng, 8), dtype="int64")
                #for i in range(8):
                #    rmap[:,i] = fpu.read_vector(f, "I")
                # We don't want duplicate grids.
                # Note that we're adding *grids*, not individual cells.
                if level >= min_level:
                    assert(pos.shape[0] == ng)
                    n = self.oct_handler.add(cpu + 1, level - min_level, pos,
                                count_boundary = 1)
                    self._error_check(cpu, level, pos, n, ng, (nx, ny, nz))
                    if n > 0: max_level = max(level - min_level, max_level)
        self.max_level = max_level
        self.oct_handler.finalize()

    def _error_check(self, cpu, level, pos, n, ng, nn):
        # NOTE: We have the second conditional here because internally, it will
        # not add any octs in that case.
        if n == ng or cpu + 1 > self.oct_handler.num_domains:
            return
        # This is where we now check for issues with creating the new octs, and
        # we attempt to determine what precisely is going wrong.
        # These are all print statements.
        print("We have detected an error with the construction of the Octree.")
        print("  The number of Octs to be added :  %s" % ng)
        print("  The number of Octs added       :  %s" % n)
        print("  Level                          :  %s" % level)
        print("  CPU Number (0-indexed)         :  %s" % cpu)
        for i, ax in enumerate('xyz'):
            print("  extent [%s]                     :  %s %s" % \
            (ax, pos[:,i].min(), pos[:,i].max()))
        print("  domain left                    :  %s" % \
            (self.ds.domain_left_edge,))
        print("  domain right                   :  %s" % \
            (self.ds.domain_right_edge,))
        print("  offset applied                 :  %s %s %s" % \
            (nn[0], nn[1], nn[2]))
        print("AMR Header:")
        for key in sorted(self.amr_header):
            print("   %-30s: %s" % (key, self.amr_header[key]))
        raise RuntimeError

    def included(self, selector):
        if getattr(selector, "domain_id", None) is not None:
            return selector.domain_id == self.domain_id
        domain_ids = self.oct_handler.domain_identify(selector)
        return self.domain_id in domain_ids

class RAMSESDomainSubset(OctreeSubset):

    _domain_offset = 1

    def fill(self, content, fields, selector):
        # Here we get a copy of the file, which we skip through and read the
        # bits we want.
        oct_handler = self.oct_handler
        all_fields = self.domain.ds.index.fluid_field_list
        fields = [f for ft, f in fields]
        tr = {}
        cell_count = selector.count_oct_cells(self.oct_handler, self.domain_id)
        levels, cell_inds, file_inds = self.oct_handler.file_index_octs(
            selector, self.domain_id, cell_count)
        for field in fields:
            tr[field] = np.zeros(cell_count, 'float64')
        for level, offset in enumerate(self.domain.hydro_offset):
            if offset == -1: continue
            content.seek(offset)
            nc = self.domain.level_count[level]
            temp = {}
            for field in all_fields:
                temp[field] = np.empty((nc, 8), dtype="float64")
            for i in range(8):
                for field in all_fields:
                    if field not in fields:
                        fpu.skip(content)
                    else:
                        temp[field][:,i] = fpu.read_vector(content, 'd') # cell 1
            oct_handler.fill_level(level, levels, cell_inds, file_inds, tr, temp)
        return tr

class RAMSESIndex(OctreeIndex):

    def __init__(self, ds, dataset_type='ramses'):
        self.fluid_field_list = ds._fields_in_file
        self.dataset_type = dataset_type
        self.dataset = weakref.proxy(ds)
        self.index_filename = self.dataset.parameter_filename
        self.directory = os.path.dirname(self.index_filename)
        self.max_level = None

        self.float_type = np.float64
        super(RAMSESIndex, self).__init__(ds, dataset_type)

    def _initialize_oct_handler(self):
        self.domains = [RAMSESDomainFile(self.dataset, i + 1)
                        for i in range(self.dataset['ncpu'])]
        total_octs = sum(dom.local_oct_count #+ dom.ngridbound.sum()
                         for dom in self.domains)
        self.max_level = max(dom.max_level for dom in self.domains)
        self.num_grids = total_octs

    def _detect_output_fields(self):
        # Do we want to attempt to figure out what the fields are in the file?
        dsl = set([])
        if self.fluid_field_list is None or len(self.fluid_field_list) <= 0:
            self._setup_auto_fields()
        for domain in self.domains:
            dsl.update(set(domain.particle_field_offsets.keys()))
        self.particle_field_list = list(dsl)
        self.field_list = [("ramses", f) for f in self.fluid_field_list] \
                        + self.particle_field_list

    def _setup_auto_fields(self):
        '''
        If no fluid fields are set, the code tries to set up a fluids array by hand
        '''
        # TODO: SUPPORT RT - THIS REQUIRES IMPLEMENTING A NEW FILE READER!
        # Find nvar
        

        # TODO: copy/pasted from DomainFile; needs refactoring!
        num = os.path.basename(self.dataset.parameter_filename).split("."
                )[0].split("_")[1]
        testdomain = 1 # Just pick the first domain file to read
        basename = "%s/%%s_%s.out%05i" % (
            os.path.abspath(
              os.path.dirname(self.dataset.parameter_filename)),
            num, testdomain)
        hydro_fn = basename % "hydro"
        # Do we have a hydro file?
        if not os.path.exists(hydro_fn):
            self.fluid_field_list = []
            return
        # Read the number of hydro  variables
        f = open(hydro_fn, "rb")
        hydro_header = ( ('ncpu', 1, 'i'),
                         ('nvar', 1, 'i'),
                         ('ndim', 1, 'i'),
                         ('nlevelmax', 1, 'i'),
                         ('nboundary', 1, 'i'),
                         ('gamma', 1, 'd')
                         )
        hvals = fpu.read_attrs(f, hydro_header)
        self.ds.gamma = hvals['gamma']
        nvar = hvals['nvar']
        # OK, we got NVAR, now set up the arrays depending on what NVAR is
        # Allow some wiggle room for users to add too many variables
        if nvar < 5:
            mylog.debug("nvar=%s is too small! YT doesn't currently support 1D/2D runs in RAMSES %s")
            raise ValueError
        # Basic hydro runs
        if nvar == 5:
            fields = ["Density", 
                      "x-velocity", "y-velocity", "z-velocity", 
                      "Pressure"]
        if nvar > 5 and nvar < 11:
            fields = ["Density", 
                      "x-velocity", "y-velocity", "z-velocity", 
                      "Pressure", "Metallicity"]
        # MHD runs - NOTE: THE MHD MODULE WILL SILENTLY ADD 3 TO THE NVAR IN THE MAKEFILE
        if nvar == 11:
            fields = ["Density", 
                      "x-velocity", "y-velocity", "z-velocity", 
                      "x-Bfield-left", "y-Bfield-left", "z-Bfield-left", 
                      "x-Bfield-right", "y-Bfield-right", "z-Bfield-right", 
                      "Pressure"]
        if nvar > 11:
            fields = ["Density", 
                      "x-velocity", "y-velocity", "z-velocity", 
                      "x-Bfield-left", "y-Bfield-left", "z-Bfield-left", 
                      "x-Bfield-right", "y-Bfield-right", "z-Bfield-right", 
                      "Pressure","Metallicity"]
        while len(fields) < nvar:
            fields.append("var"+str(len(fields)))
        mylog.debug("No fields specified by user; automatically setting fields array to %s", str(fields))
        self.fluid_field_list = fields

    def _identify_base_chunk(self, dobj):
        if getattr(dobj, "_chunk_info", None) is None:
            domains = [dom for dom in self.domains if
                       dom.included(dobj.selector)]
            base_region = getattr(dobj, "base_region", dobj)
            if len(domains) > 1:
                mylog.debug("Identified %s intersecting domains", len(domains))
            subsets = [RAMSESDomainSubset(base_region, domain, self.dataset)
                       for domain in domains]
            dobj._chunk_info = subsets
        dobj._current_chunk = list(self._chunk_all(dobj))[0]

    def _chunk_all(self, dobj):
        oobjs = getattr(dobj._current_chunk, "objs", dobj._chunk_info)
        yield YTDataChunk(dobj, "all", oobjs, None)

    def _chunk_spatial(self, dobj, ngz, sort = None, preload_fields = None):
        sobjs = getattr(dobj._current_chunk, "objs", dobj._chunk_info)
        for i,og in enumerate(sobjs):
            if ngz > 0:
                g = og.retrieve_ghost_zones(ngz, [], smoothed=True)
            else:
                g = og
            yield YTDataChunk(dobj, "spatial", [g], None)

    def _chunk_io(self, dobj, cache = True, local_only = False):
        oobjs = getattr(dobj._current_chunk, "objs", dobj._chunk_info)
        for subset in oobjs:
            yield YTDataChunk(dobj, "io", [subset], None, cache = cache)

class RAMSESDataset(Dataset):
    _index_class = RAMSESIndex
    _field_info_class = RAMSESFieldInfo
    gamma = 1.4 # This will get replaced on hydro_fn open
    
    def __init__(self, filename, dataset_type='ramses',
                 fields = None, storage_filename = None,
                 units_override=None):
        # Here we want to initiate a traceback, if the reader is not built.
        if isinstance(fields, str):
            fields = field_aliases[fields]
        '''
        fields: An array of hydro variable fields in order of position in the hydro_XXXXX.outYYYYY file
                If set to None, will try a default set of fields
        '''
        self.fluid_types += ("ramses",)
        self._fields_in_file = fields
        Dataset.__init__(self, filename, dataset_type, units_override=units_override)
        self.storage_filename = storage_filename

    def __repr__(self):
        return self.basename.rsplit(".", 1)[0]

    def _set_code_unit_attributes(self):
        """
        Generates the conversion to various physical _units based on the parameter file
        """
        # Note that unit_l *already* converts to proper!
        # Also note that unit_l must be multiplied by the boxlen parameter to
        # ensure we are correctly set up for the current domain.
        length_unit = self.parameters['unit_l']
        boxlen = self.parameters['boxlen']
        density_unit = self.parameters['unit_d']
        mass_unit = density_unit * (length_unit * boxlen)**3
        time_unit = self.parameters['unit_t']
        magnetic_unit = np.sqrt(4*np.pi * mass_unit /
                                (time_unit**2 * length_unit))
        pressure_unit = density_unit * (length_unit / time_unit)**2
        # TODO:
        # Generalize the temperature field to account for ionization
        # For now assume an atomic ideal gas with cosmic abundances (x_H = 0.76)
        mean_molecular_weight_factor = _X**-1

        self.density_unit = self.quan(density_unit, 'g/cm**3')
        self.magnetic_unit = self.quan(magnetic_unit, "gauss")
        self.length_unit = self.quan(length_unit * boxlen, "cm")
        self.mass_unit = self.quan(mass_unit, "g")
        self.time_unit = self.quan(time_unit, "s")
        self.velocity_unit = self.quan(length_unit, 'cm') / self.time_unit
        self.temperature_unit = (self.velocity_unit**2 * mp *
                                 mean_molecular_weight_factor / kb)
        self.pressure_unit = self.quan(pressure_unit, 'dyne/cm**2')

    def _parse_parameter_file(self):
        # hardcoded for now
        # These should be explicitly obtained from the file, but for now that
        # will wait until a reorganization of the source tree and better
        # generalization.
        self.dimensionality = 3
        self.refine_by = 2
        self.parameters["HydroMethod"] = 'ramses'
        self.parameters["Time"] = 1. # default unit is 1...

        self.unique_identifier = \
            int(os.stat(self.parameter_filename)[stat.ST_CTIME])
        # We now execute the same logic Oliver's code does
        rheader = {}
        f = open(self.parameter_filename)
        def read_rhs(cast):
            line = f.readline()
            p, v = line.split("=")
            rheader[p.strip()] = cast(v)
        for i in range(6): read_rhs(int)
        f.readline()
        for i in range(11): read_rhs(float)
        f.readline()
        read_rhs(str)
        # This next line deserves some comment.  We specify a min_level that
        # corresponds to the minimum level in the RAMSES simulation.  RAMSES is
        # one-indexed, but it also does refer to the *oct* dimensions -- so
        # this means that a levelmin of 1 would have *1* oct in it.  So a
        # levelmin of 2 would have 8 octs at the root mesh level.
        self.min_level = rheader['levelmin'] - 1
        # Now we read the hilbert indices
        self.hilbert_indices = {}
        if rheader['ordering type'] == "hilbert":
            f.readline() # header
            for n in range(rheader['ncpu']):
                dom, mi, ma = f.readline().split()
                self.hilbert_indices[int(dom)] = (float(mi), float(ma))
        self.parameters.update(rheader)
        self.current_time = self.parameters['time'] * self.parameters['unit_t']
        self.domain_left_edge = np.zeros(3, dtype='float64')
        self.domain_dimensions = np.ones(3, dtype='int32') * \
                        2**(self.min_level+1)
        self.domain_right_edge = np.ones(3, dtype='float64')
        # This is likely not true, but it's not clear how to determine the boundary conditions
        self.periodicity = (True, True, True)
        # These conditions seem to always be true for non-cosmological datasets
        if rheader["time"] > 0 and rheader["H0"] == 1 and rheader["aexp"] == 1:
            self.cosmological_simulation = 0
            self.current_redshift = 0
            self.hubble_constant = 0
            self.omega_matter = 0
            self.omega_lambda = 0
        else:
            self.cosmological_simulation = 1
            self.current_redshift = (1.0 / rheader["aexp"]) - 1.0
            self.omega_lambda = rheader["omega_l"]
            self.omega_matter = rheader["omega_m"]
            self.hubble_constant = rheader["H0"] / 100.0 # This is H100
        self.max_level = rheader['levelmax'] - self.min_level - 1
        f.close()

    @classmethod
    def _is_valid(self, *args, **kwargs):
        if not os.path.basename(args[0]).startswith("info_"): return False
        fn = args[0].replace("info_", "amr_").replace(".txt", ".out00001")
        return os.path.exists(fn)<|MERGE_RESOLUTION|>--- conflicted
+++ resolved
@@ -209,29 +209,14 @@
            The most important is finding all the information to feed
            oct_handler.add
         """
-        from sys import version
-        if version >= '3':
-            from yt.extern.six import stringIOReplace
         self.oct_handler = RAMSESOctreeContainer(self.ds.domain_dimensions/2,
                 self.ds.domain_left_edge, self.ds.domain_right_edge)
         root_nodes = self.amr_header['numbl'][self.ds.min_level,:].sum()
         self.oct_handler.allocate_domains(self.total_oct_count, root_nodes)
         fb = open(self.amr_fn, "rb")
         fb.seek(self.amr_offset)
-<<<<<<< HEAD
         f = BytesIO()
         f.write(fb.read())
-=======
-        if version < '3':
-            f = cStringIO.StringIO()
-        else:
-            f = stringIOReplace()
-        if version < '3':
-            f.write(fb.read())
-        else:
-#            f.write(fb.read().decode('utf-8'))
-            f.write(fb.read().decode('iso-8859-1'))
->>>>>>> 81ba862c
         f.seek(0)
         mylog.debug("Reading domain AMR % 4i (%0.3e, %0.3e)",
             self.domain_id, self.total_oct_count.sum(), self.ngridbound.sum())
