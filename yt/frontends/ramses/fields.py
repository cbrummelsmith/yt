"""
RAMSES-specific fields



"""

#-----------------------------------------------------------------------------
# Copyright (c) 2013, yt Development Team.
#
# Distributed under the terms of the Modified BSD License.
#
# The full license is in the file COPYING.txt, distributed with this software.
#-----------------------------------------------------------------------------

import os

from yt.data_objects.field_info_container import \
    FieldInfoContainer, \
    NullFunc, \
    TranslationFunc, \
    FieldInfo, \
    ValidateParameter, \
    ValidateDataField, \
    ValidateProperty, \
    ValidateSpatial, \
    ValidateGridType
import yt.data_objects.universal_fields
from yt.data_objects.particle_fields import \
    particle_deposition_functions, \
    particle_vector_functions
from yt.utilities.physical_constants import \
    boltzmann_constant_cgs, \
    mass_hydrogen_cgs, \
    mass_sun_cgs, \
    mh
from yt.utilities.linear_interpolators import \
    BilinearFieldInterpolator
import yt.utilities.fortran_utils as fpu
from yt.funcs import mylog
import numpy as np

RAMSESFieldInfo = FieldInfoContainer.create_with_fallback(FieldInfo, "RFI")
add_field = RAMSESFieldInfo.add_field

KnownRAMSESFields = FieldInfoContainer()
add_ramses_field = KnownRAMSESFields.add_field

known_ramses_fields = [
    "Density",
    "x-velocity",
    "y-velocity",
    "z-velocity",
    "Pressure",
    "Metallicity",
]

for f in known_ramses_fields:
    if f not in KnownRAMSESFields:
        add_ramses_field(f, function=NullFunc, take_log=True,
                  validators = [ValidateDataField(f)])

def dx(field, data):
    return data.fwidth[:,0]
add_field("dx", function=dx)

def dy(field, data):
    return data.fwidth[:,1]
add_field("dy", function=dy)

def dz(field, data):
    return data.fwidth[:,2]
add_field("dz", function=dz)

def _convertDensity(data):
    return data.convert("Density")
KnownRAMSESFields["Density"].units = "g / cm**3"
KnownRAMSESFields["Density"]._convert_function=_convertDensity

def _convertPressure(data):
    return data.convert("Pressure")
KnownRAMSESFields["Pressure"]._units="dyne/cm**2"
KnownRAMSESFields["Pressure"]._convert_function=_convertPressure

def _convertVelocity(data):
    return data.convert("x-velocity")
for ax in ['x','y','z']:
    f = KnownRAMSESFields["%s-velocity" % ax]
    f.units = "cm / s"
    f._convert_function = _convertVelocity
    f.take_log = False

known_ramses_particle_fields = [
    "particle_position_x",
    "particle_position_y",
    "particle_position_z",
    "particle_velocity_x",
    "particle_velocity_y",
    "particle_velocity_z",
    "particle_mass",
    "particle_identifier",
    "particle_refinement_level",
    "particle_age",
    "particle_metallicity",
]

for f in known_ramses_particle_fields:
    add_ramses_field(("all", f), function=NullFunc, take_log=True,
              particle_type = True)

for ax in 'xyz':
    KnownRAMSESFields["all", "particle_velocity_%s" % ax]._convert_function = \
        _convertVelocity

def _convertParticleMass(data):
    return data.convert("mass")

KnownRAMSESFields["all", "particle_mass"]._convert_function = \
        _convertParticleMass
KnownRAMSESFields["all", "particle_mass"]._units = "g"

def _Temperature(field, data):
    rv = data["Pressure"]/data["Density"]
    rv *= mass_hydrogen_cgs/boltzmann_constant_cgs
    return rv
add_field("Temperature", function=_Temperature, units="K")

# We'll add a bunch of species fields here.  In the not too distant future,
# we'll be moving all of these to a unified field location, so they can be
# shared between various frontends.

# NOTE: No Electron here because I don't know how RAMSES handles them, and if
# they are handled differently than Enzo does (where they are scaled to mh)

_speciesList = ["HI", "HII",
                "HeI", "HeII", "HeIII",
                "H2I", "H2II", "HM",
                "DI", "DII", "HDI"]
_speciesMass = {"HI": 1.0, "HII": 1.0,
                "HeI": 4.0, "HeII": 4.0, "HeIII": 4.0,
                "H2I": 2.0, "H2II": 2.0, "HM": 1.0,
                "DI": 2.0, "DII": 2.0, "HDI": 3.0}

def _SpeciesComovingDensity(field, data):
    sp = field.name.split("_")[0] + "_Density"
    ef = (1.0 + data.pf.current_redshift)**3.0
    return data[sp] / ef

def _SpeciesFraction(field, data):
    species = field.name.split("_")[0]
    sp = "%s_NumberDensity" % species
    rv = mh * _speciesMass[species] * data[sp] / data["Density"]
    return rv

def _SpeciesMass(field, data):
    sp = field.name.split("_")[0] + "_Density"
    return data[sp] * data["CellVolume"]

def _SpeciesDensity(field, data):
    species = field.name.split("_")[0]
    sp = "%s_NumberDensity" % species
    return mh * data[sp] * _speciesMass[species]

def _convertCellMassMsun(data):
    return 1.0/mass_sun_cgs # g^-1

for species in _speciesList:
    add_field("%s_Fraction" % species,
             function = _SpeciesFraction,
             display_name = "%s\/Fraction" % species)
    add_field("%s_Density" % species,
             function = _SpeciesDensity,
             display_name = "%s\/Density" % species,
<<<<<<< HEAD
             convert_function = _convertDensity,
             units = "g/cm**3")
    add_field("%s_Fraction" % species,
             function=_SpeciesFraction,
             validators=ValidateDataField("%s_Density" % species),
             display_name="%s\/Fraction" % species)
=======
             units = r"\rm{g}/\rm{cm}^3",
             projected_units = r"\rm{g}/\rm{cm}^2")
>>>>>>> 1f56f985
    add_field("Comoving_%s_Density" % species,
             function=_SpeciesComovingDensity,
             validators=ValidateDataField("%s_Density" % species),
             display_name="Comoving\/%s\/Density" % species)
    add_field("%s_Mass" % species, units="g", 
              function=_SpeciesMass, 
              validators=ValidateDataField("%s_Density" % species),
              display_name="%s\/Mass" % species)
    add_field("%s_MassMsun" % species, units="Msun",
              function=_SpeciesMass, 
              convert_function=_convertCellMassMsun,
              validators=ValidateDataField("%s_Density" % species),
              display_name="%s\/Mass" % species)

# PARTICLE FIELDS
particle_vector_functions("all", ["particle_position_%s" % ax for ax in 'xyz'],
                                 ["particle_velocity_%s" % ax for ax in 'xyz'],
                          RAMSESFieldInfo)
particle_deposition_functions("all", "Coordinates", "particle_mass",
                               RAMSESFieldInfo)
_cool_axes = ("lognH", "logT", "logTeq")
_cool_arrs = ("metal", "cool", "heat", "metal_prime", "cool_prime",
              "heat_prime", "mu", "abundances")
_cool_species = ("Electron_NumberDensity",
                 "HI_NumberDensity",
                 "HII_NumberDensity",
                 "HeI_NumberDensity",
                 "HeII_NumberDensity",
                 "HeIII_NumberDensity")

_X = 0.76 # H fraction, hardcoded
_Y = 0.24 # He fraction, hardcoded

def create_cooling_fields(filename, field_info):
    if not os.path.exists(filename): return
    def _create_field(name, interp_object):
        def _func(field, data):
            shape = data["Temperature"].shape
            d = {'lognH': np.log10(_X*data["Density"]/mh).ravel(),
                 'logT' : np.log10(data["Temperature"]).ravel()}
            rv = 10**interp_object(d).reshape(shape)
            return rv
        field_info.add_field(name = name, function=_func,
                             units = r"\rm{cm}^{-3}",
                             projected_units = r"\rm{cm}^{-2}")
    avals = {}
    tvals = {}
    with open(filename, "rb") as f:
        n1, n2 = fpu.read_vector(f, 'i')
        n = n1 * n2
        for ax in _cool_axes:
            avals[ax] = fpu.read_vector(f, 'd')
        for tname in _cool_arrs:
            var = fpu.read_vector(f, 'd')
            if var.size == n1*n2:
                tvals[tname] = var.reshape((n1, n2), order='F')
            else:
                var = var.reshape((n1, n2, var.size / (n1*n2)), order='F')
                for i in range(var.shape[-1]):
                    tvals[_cool_species[i]] = var[:,:,i]
    
    for n in tvals:
        interp = BilinearFieldInterpolator(tvals[n],
                    (avals["lognH"], avals["logT"]),
                    ["lognH", "logT"], truncate = True)
        _create_field(n, interp)<|MERGE_RESOLUTION|>--- conflicted
+++ resolved
@@ -171,17 +171,12 @@
     add_field("%s_Density" % species,
              function = _SpeciesDensity,
              display_name = "%s\/Density" % species,
-<<<<<<< HEAD
              convert_function = _convertDensity,
              units = "g/cm**3")
     add_field("%s_Fraction" % species,
              function=_SpeciesFraction,
              validators=ValidateDataField("%s_Density" % species),
              display_name="%s\/Fraction" % species)
-=======
-             units = r"\rm{g}/\rm{cm}^3",
-             projected_units = r"\rm{g}/\rm{cm}^2")
->>>>>>> 1f56f985
     add_field("Comoving_%s_Density" % species,
              function=_SpeciesComovingDensity,
              validators=ValidateDataField("%s_Density" % species),
