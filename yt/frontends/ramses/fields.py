--- conflicted
+++ resolved
@@ -5,9 +5,6 @@
 
 """
 
-<<<<<<< HEAD
-import os
-=======
 #-----------------------------------------------------------------------------
 # Copyright (c) 2013, yt Development Team.
 #
@@ -15,7 +12,8 @@
 #
 # The full license is in the file COPYING.txt, distributed with this software.
 #-----------------------------------------------------------------------------
->>>>>>> d6d5d460
+
+import os
 
 from yt.data_objects.field_info_container import \
     FieldInfoContainer, \
