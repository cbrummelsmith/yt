"""
Data structures for Streaming, in-memory datasets



"""

#-----------------------------------------------------------------------------
# Copyright (c) 2013, yt Development Team.
#
# Distributed under the terms of the Modified BSD License.
#
# The full license is in the file COPYING.txt, distributed with this software.
#-----------------------------------------------------------------------------

import weakref
import numpy as np
import uuid
from itertools import chain, product

from numbers import Number as numeric_type

from yt.utilities.io_handler import io_registry
from yt.funcs import *
from yt.config import ytcfg
from yt.data_objects.data_containers import \
    YTFieldData, \
    YTDataContainer, \
    YTSelectionContainer
from yt.data_objects.particle_unions import \
    ParticleUnion
from yt.data_objects.grid_patch import \
    AMRGridPatch
from yt.data_objects.static_output import \
    ParticleFile
from yt.geometry.geometry_handler import \
    YTDataChunk
from yt.geometry.grid_geometry_handler import \
    GridIndex
from yt.data_objects.octree_subset import \
    OctreeSubset
from yt.geometry.oct_geometry_handler import \
    OctreeIndex
from yt.geometry.particle_geometry_handler import \
    ParticleIndex
from yt.fields.particle_fields import \
    particle_vector_functions, \
    particle_deposition_functions, \
    standard_particle_fields
from yt.geometry.oct_container import \
    OctreeContainer
from yt.geometry.unstructured_mesh_handler import \
           UnstructuredIndex
from yt.data_objects.static_output import \
    Dataset
from yt.utilities.logger import ytLogger as mylog
from yt.fields.field_info_container import \
    FieldInfoContainer, NullFunc
from yt.utilities.lib.misc_utilities import \
    get_box_grids_level
from yt.utilities.lib.GridTree import \
    GridTree, \
    MatchPointsToGrids
from yt.utilities.decompose import \
    decompose_array, get_psize
from yt.units.yt_array import YTQuantity, YTArray, uconcatenate
from yt.utilities.definitions import \
    mpc_conversion, sec_conversion
from yt.utilities.flagging_methods import \
    FlaggingGrid
from yt.data_objects.unstructured_mesh import \
           SemiStructuredMesh
from yt.extern.six import string_types, iteritems
from .fields import \
    StreamFieldInfo

class StreamGrid(AMRGridPatch):
    """
    Class representing a single In-memory Grid instance.
    """

    __slots__ = ['proc_num']
    _id_offset = 0
    def __init__(self, id, index):
        """
        Returns an instance of StreamGrid with *id*, associated with *filename*
        and *index*.
        """
        #All of the field parameters will be passed to us as needed.
        AMRGridPatch.__init__(self, id, filename = None, index = index)
        self._children_ids = []
        self._parent_id = -1
        self.Level = -1

    def _guess_properties_from_parent(self):
        rf = self.ds.refine_by
        my_ind = self.id - self._id_offset
        le = self.LeftEdge
        self.dds = self.Parent.dds/rf
        ParentLeftIndex = np.rint((self.LeftEdge-self.Parent.LeftEdge)/self.Parent.dds)
        self.start_index = rf*(ParentLeftIndex + self.Parent.get_global_startindex()).astype('int64')
        self.LeftEdge = self.Parent.LeftEdge + self.Parent.dds * ParentLeftIndex
        self.RightEdge = self.LeftEdge + self.ActiveDimensions*self.dds
        self.index.grid_left_edge[my_ind,:] = self.LeftEdge
        self.index.grid_right_edge[my_ind,:] = self.RightEdge
        self._child_mask = None
        self._child_index_mask = None
        self._child_indices = None
        self._setup_dx()

    def set_filename(self, filename):
        pass

    def __repr__(self):
        return "StreamGrid_%04i" % (self.id)

    @property
    def Parent(self):
        if self._parent_id == -1: return None
        return self.index.grids[self._parent_id - self._id_offset]

    @property
    def Children(self):
        return [self.index.grids[cid - self._id_offset]
                for cid in self._children_ids]

class StreamHandler(object):
    def __init__(self, left_edges, right_edges, dimensions,
                 levels, parent_ids, particle_count, processor_ids,
                 fields, field_units, code_units, io = None,
                 particle_types = None, periodicity = (True, True, True)):
        if particle_types is None: particle_types = {}
        self.left_edges = np.array(left_edges)
        self.right_edges = np.array(right_edges)
        self.dimensions = dimensions
        self.levels = levels
        self.parent_ids = parent_ids
        self.particle_count = particle_count
        self.processor_ids = processor_ids
        self.num_grids = self.levels.size
        self.fields = fields
        self.field_units = field_units
        self.code_units = code_units
        self.io = io
        self.particle_types = particle_types
        self.periodicity = periodicity
            
    def get_fields(self):
        return self.fields.all_fields

    def get_particle_type(self, field) :

        if field in self.particle_types :
            return self.particle_types[field]
        else :
            return False
        
class StreamHierarchy(GridIndex):

    grid = StreamGrid

    def __init__(self, ds, dataset_type = None):
        self.dataset_type = dataset_type
        self.float_type = 'float64'
        self.dataset = weakref.proxy(ds) # for _obtain_enzo
        self.stream_handler = ds.stream_handler
        self.float_type = "float64"
        self.directory = os.getcwd()
        GridIndex.__init__(self, ds, dataset_type)

    def _count_grids(self):
        self.num_grids = self.stream_handler.num_grids

    def _parse_index(self):
        self.grid_dimensions = self.stream_handler.dimensions
        self.grid_left_edge[:] = self.stream_handler.left_edges
        self.grid_right_edge[:] = self.stream_handler.right_edges
        self.grid_levels[:] = self.stream_handler.levels
        self.grid_procs = self.stream_handler.processor_ids
        self.grid_particle_count[:] = self.stream_handler.particle_count
        mylog.debug("Copying reverse tree")
        self.grids = []
        # We enumerate, so it's 0-indexed id and 1-indexed pid
        for id in range(self.num_grids):
            self.grids.append(self.grid(id, self))
            self.grids[id].Level = self.grid_levels[id, 0]
        parent_ids = self.stream_handler.parent_ids
        if parent_ids is not None:
            reverse_tree = self.stream_handler.parent_ids.tolist()
            # Initial setup:
            for gid, pid in enumerate(reverse_tree):
                if pid >= 0:
                    self.grids[gid]._parent_id = pid
                    self.grids[pid]._children_ids.append(self.grids[gid].id)
        else:
            mylog.debug("Reconstructing parent-child relationships")
            self._reconstruct_parent_child()
        self.max_level = self.grid_levels.max()
        mylog.debug("Preparing grids")
        temp_grids = np.empty(self.num_grids, dtype='object')
        for i, grid in enumerate(self.grids):
            if (i%1e4) == 0: mylog.debug("Prepared % 7i / % 7i grids", i, self.num_grids)
            grid.filename = None
            grid._prepare_grid()
            grid.proc_num = self.grid_procs[i]
            temp_grids[i] = grid
        self.grids = temp_grids
        mylog.debug("Prepared")

    def _reconstruct_parent_child(self):
        mask = np.empty(len(self.grids), dtype='int32')
        mylog.debug("First pass; identifying child grids")
        for i, grid in enumerate(self.grids):
            get_box_grids_level(self.grid_left_edge[i,:],
                                self.grid_right_edge[i,:],
                                self.grid_levels[i] + 1,
                                self.grid_left_edge, self.grid_right_edge,
                                self.grid_levels, mask)
            ids = np.where(mask.astype("bool"))
            grid._children_ids = ids[0] # where is a tuple
        mylog.debug("Second pass; identifying parents")
        self.stream_handler.parent_ids = np.zeros(
            self.stream_handler.num_grids, "int64") - 1
        for i, grid in enumerate(self.grids): # Second pass
            for child in grid.Children:
                child._parent_id = i
                # _id_offset = 0
                self.stream_handler.parent_ids[child.id] = i

    def _initialize_grid_arrays(self):
        GridIndex._initialize_grid_arrays(self)
        self.grid_procs = np.zeros((self.num_grids,1),'int32')

    def _detect_output_fields(self):
        # NOTE: Because particle unions add to the actual field list, without
        # having the keys in the field list itself, we need to double check
        # here.
        fl = set(self.stream_handler.get_fields())
        fl.update(set(getattr(self, "field_list", [])))
        self.field_list = list(fl)

    def _populate_grid_objects(self):
        for g in self.grids:
            g._setup_dx()
        self.max_level = self.grid_levels.max()

    def _setup_data_io(self):
        if self.stream_handler.io is not None:
            self.io = self.stream_handler.io
        else:
            self.io = io_registry[self.dataset_type](self.ds)

    def update_data(self, data, units = None):

        """
        Update the stream data with a new data dict. If fields already exist,
        they will be replaced, but if they do not, they will be added. Fields
        already in the stream but not part of the data dict will be left
        alone. 
        """
        [update_field_names(d) for d in data]
        if units is not None:
            self.stream_handler.field_units.update(units)
        particle_types = set_particle_types(data[0])
        ftype = "io"

        for key in data[0].keys() :
            if key is "number_of_particles": continue
            self.stream_handler.particle_types[key] = particle_types[key]

        for i, grid in enumerate(self.grids) :
            if "number_of_particles" in data[i] :
                grid.NumberOfParticles = data[i].pop("number_of_particles")
            for fname in data[i]:
                if fname in grid.field_data:
                    grid.field_data.pop(fname, None)
                elif (ftype, fname) in grid.field_data:
                    grid.field_data.pop( ("io", fname) )
                self.stream_handler.fields[grid.id][fname] = data[i][fname]
            
        # We only want to create a superset of fields here.
        self._detect_output_fields()
        self.ds.create_field_info()
        mylog.debug("Creating Particle Union 'all'")
        pu = ParticleUnion("all", list(self.ds.particle_types_raw))
        self.ds.add_particle_union(pu)
        self.ds.particle_types = tuple(set(self.ds.particle_types))


class StreamDataset(Dataset):
    _index_class = StreamHierarchy
    _field_info_class = StreamFieldInfo
    _dataset_type = 'stream'

    def __init__(self, stream_handler, storage_filename=None,
                 geometry="cartesian"):
        #if parameter_override is None: parameter_override = {}
        #self._parameter_override = parameter_override
        #if conversion_override is None: conversion_override = {}
        #self._conversion_override = conversion_override

        self.geometry = geometry
        self.stream_handler = stream_handler
        name = "InMemoryParameterFile_%s" % (uuid.uuid4().hex)
        from yt.data_objects.static_output import _cached_datasets
        _cached_datasets[name] = self
        Dataset.__init__(self, name, self._dataset_type)

    def _parse_parameter_file(self):
        self.basename = self.stream_handler.name
        self.parameters['CurrentTimeIdentifier'] = time.time()
        self.unique_identifier = self.parameters["CurrentTimeIdentifier"]
        self.domain_left_edge = self.stream_handler.domain_left_edge.copy()
        self.domain_right_edge = self.stream_handler.domain_right_edge.copy()
        self.refine_by = self.stream_handler.refine_by
        self.dimensionality = self.stream_handler.dimensionality
        self.periodicity = self.stream_handler.periodicity
        self.domain_dimensions = self.stream_handler.domain_dimensions
        self.current_time = self.stream_handler.simulation_time
        self.gamma = 5./3.
        self.parameters['EOSType'] = -1
        self.parameters['CosmologyHubbleConstantNow'] = 1.0
        self.parameters['CosmologyCurrentRedshift'] = 1.0
        self.parameters['HydroMethod'] = -1
        if self.stream_handler.cosmology_simulation:
            self.cosmological_simulation = 1
            self.current_redshift = self.stream_handler.current_redshift
            self.omega_lambda = self.stream_handler.omega_lambda
            self.omega_matter = self.stream_handler.omega_matter
            self.hubble_constant = self.stream_handler.hubble_constant
        else:
            self.current_redshift = self.omega_lambda = self.omega_matter = \
                self.hubble_constant = self.cosmological_simulation = 0.0

    def _set_units(self):
        self.field_units = self.stream_handler.field_units

    def _set_code_unit_attributes(self):
        base_units = self.stream_handler.code_units
        attrs = ('length_unit', 'mass_unit', 'time_unit', 'velocity_unit', 'magnetic_unit')
        cgs_units = ('cm', 'g', 's', 'cm/s', 'gauss')
        for unit, attr, cgs_unit in zip(base_units, attrs, cgs_units):
            if isinstance(unit, string_types):
                uq = self.quan(1.0, unit)
            elif isinstance(unit, numeric_type):
                uq = self.quan(unit, cgs_unit)
            elif isinstance(unit, YTQuantity):
                uq = unit
            elif isinstance(unit, tuple):
                uq = self.quan(unit[0], unit[1])
            else:
                raise RuntimeError("%s (%s) is invalid." % (attr, unit))
            setattr(self, attr, uq)

    @classmethod
    def _is_valid(cls, *args, **kwargs):
        return False

    @property
    def _skip_cache(self):
        return True

class StreamDictFieldHandler(dict):
    _additional_fields = ()

    @property
    def all_fields(self):
        self_fields = chain.from_iterable(s.keys() for s in self.values())
        self_fields = list(set(self_fields))
        fields = list(self._additional_fields) + self_fields
        fields = list(set(fields))
        return fields

def update_field_names(data):
    orig_names = data.keys()
    for k in orig_names:
        if isinstance(k, tuple): continue
        s = getattr(data[k], "shape", ())
        if len(s) == 1:
            field = ("io", k)
        elif len(s) == 3:
            field = ("gas", k)
        elif len(s) == 0:
            continue
        else:
            raise NotImplementedError
        data[field] = data.pop(k)

def set_particle_types(data) :

    particle_types = {}
    
    for key in data.keys() :

        if key == "number_of_particles": continue
        
        if len(data[key].shape) == 1:
            particle_types[key] = True
        else :
            particle_types[key] = False
    
    return particle_types

def assign_particle_data(ds, pdata) :

    """
    Assign particle data to the grids using MatchPointsToGrids. This
    will overwrite any existing particle data, so be careful!
    """
    
    # Note: what we need to do here is a bit tricky.  Because occasionally this
    # gets called before we property handle the field detection, we cannot use
    # any information about the index.  Fortunately for us, we can generate
    # most of the GridTree utilizing information we already have from the
    # stream handler.
    
    if len(ds.stream_handler.fields) > 1:

        if ("io", "particle_position_x") in pdata:
            x, y, z = (pdata["io", "particle_position_%s" % ax] for ax in 'xyz')
        elif ("io", "particle_position") in pdata:
            x, y, z = pdata["io", "particle_position"].T
        else:
            raise KeyError(
                "Cannot decompose particle data without position fields!")
        num_grids = len(ds.stream_handler.fields)
        parent_ids = ds.stream_handler.parent_ids
        num_children = np.zeros(num_grids, dtype='int64')
        # We're going to do this the slow way
        mask = np.empty(num_grids, dtype="bool")
        for i in range(num_grids):
            np.equal(parent_ids, i, mask)
            num_children[i] = mask.sum()
        levels = ds.stream_handler.levels.astype("int64").ravel()
        grid_tree = GridTree(num_grids, 
                             ds.stream_handler.left_edges,
                             ds.stream_handler.right_edges,
                             ds.stream_handler.parent_ids,
                             levels, num_children)

        pts = MatchPointsToGrids(grid_tree, len(x), x, y, z)
        particle_grid_inds = pts.find_points_in_tree()
        idxs = np.argsort(particle_grid_inds)
        particle_grid_count = np.bincount(particle_grid_inds.astype("intp"),
                                          minlength=num_grids)
        particle_indices = np.zeros(num_grids + 1, dtype='int64')
        if num_grids > 1 :
            np.add.accumulate(particle_grid_count.squeeze(),
                              out=particle_indices[1:])
        else :
            particle_indices[1] = particle_grid_count.squeeze()
    
        pdata.pop("number_of_particles", None) 
        grid_pdata = []
        for i, pcount in enumerate(particle_grid_count):
            grid = {}
            grid["number_of_particles"] = pcount
            start = particle_indices[i]
            end = particle_indices[i+1]
            for key in pdata.keys() :
                grid[key] = pdata[key][idxs][start:end]
            grid_pdata.append(grid)

    else :
        grid_pdata = [pdata]
    
    for pd, gi in zip(grid_pdata, sorted(ds.stream_handler.fields)):
        ds.stream_handler.fields[gi].update(pd)
        npart = ds.stream_handler.fields[gi].pop("number_of_particles", 0)
        ds.stream_handler.particle_count[gi] = npart
                                        
def unitify_data(data):
    if all([hasattr(val, 'units') for val in data.values()]):
        new_data, field_units = {}, {}
        for k, v in data.items():
            field_units[k] = v.units
            new_data[k] = v.copy().d
        data = new_data
    elif all([((not isinstance(val, np.ndarray)) and (len(val) == 2))
             for val in data.values()]):
        new_data, field_units = {}, {}
        for field in data:
            try:
                assert isinstance(field, (string_types, tuple)), \
                  "Field name is not a string!"
                assert isinstance(data[field][0], np.ndarray), \
                  "Field data is not an ndarray!"
                assert isinstance(data[field][1], string_types), \
                  "Unit specification is not a string!"
                field_units[field] = data[field][1]
                new_data[field] = data[field][0]
            except AssertionError as e:
                raise RuntimeError("The data dict appears to be invalid.\n" +
                                   str(e))
        data = new_data
    elif all([iterable(val) for val in data.values()]):
        field_units = {field:'' for field in data.keys()}
        data = dict((field, np.asarray(val)) for field, val in iteritems(data))
    else:
        raise RuntimeError("The data dict appears to be invalid. "
                           "The data dictionary must map from field "
                           "names to (numpy array, unit spec) tuples. ")
    # At this point, we have arrays for all our fields
    new_data = {}
    for field in data:
        if isinstance(field, tuple): 
            new_field = field
        elif len(data[field].shape) in (1, 2):
            new_field = ("io", field)
        elif len(data[field].shape) == 3:
            new_field = ("gas", field)
        else:
            raise RuntimeError
        new_data[new_field] = data[field]
        field_units[new_field] = field_units.pop(field)
        known_fields = StreamFieldInfo.known_particle_fields \
                     + StreamFieldInfo.known_other_fields
        # We do not want to override any of the known ones, if it's not
        # overridden here.
        if any(f[0] == new_field[1] for f in known_fields) and \
           field_units[new_field] == "":
            field_units.pop(new_field)
    data = new_data
    return field_units, data

def load_uniform_grid(data, domain_dimensions, length_unit=None, bbox=None,
                      nprocs=1, sim_time=0.0, mass_unit=None, time_unit=None,
                      velocity_unit=None, magnetic_unit=None,
                      periodicity=(True, True, True),
                      geometry = "cartesian"):
    r"""Load a uniform grid of data into yt as a
    :class:`~yt.frontends.stream.data_structures.StreamHandler`.

    This should allow a uniform grid of data to be loaded directly into yt and
    analyzed as would any others.  This comes with several caveats:

    * Units will be incorrect unless the unit system is explicitly
      specified.
    * Some functions may behave oddly, and parallelism will be
      disappointing or non-existent in most cases.
    * Particles may be difficult to integrate.

    Particle fields are detected as one-dimensional fields. The number of
    particles is set by the "number_of_particles" key in data.
    
    Parameters
    ----------
    data : dict
        This is a dict of numpy arrays or (numpy array, unit spec) tuples.
        The keys are the field names.
    domain_dimensions : array_like
        This is the domain dimensions of the grid
    length_unit : string
        Unit to use for lengths.  Defaults to unitless.
    bbox : array_like (xdim:zdim, LE:RE), optional
        Size of computational domain in units specified by length_unit.
        Defaults to a cubic unit-length domain.
    nprocs: integer, optional
        If greater than 1, will create this number of subarrays out of data
    sim_time : float, optional
        The simulation time in seconds
    mass_unit : string
        Unit to use for masses.  Defaults to unitless.
    time_unit : string
        Unit to use for times.  Defaults to unitless.
    velocity_unit : string
        Unit to use for velocities.  Defaults to unitless.
    magnetic_unit : string
        Unit to use for magnetic fields. Defaults to unitless.
    periodicity : tuple of booleans
        Determines whether the data will be treated as periodic along
        each axis
    geometry : string
        "cartesian", "cylindrical" or "polar"

    Examples
    --------

    >>> bbox = np.array([[0., 1.0], [-1.5, 1.5], [1.0, 2.5]])
    >>> arr = np.random.random((128, 128, 128))

    >>> data = dict(density = arr)
    >>> ds = load_uniform_grid(data, arr.shape, length_unit='cm',
                               bbox=bbox, nprocs=12)
    >>> dd = ds.all_data()
    >>> dd['Density']

    #FIXME
    YTArray[123.2856, 123.854, ..., 123.456, 12.42] (code_mass/code_length^3)

    >>> data = dict(density = (arr, 'g/cm**3'))
    >>> ds = load_uniform_grid(data, arr.shape, 3.03e24, bbox=bbox, nprocs=12)
    >>> dd = ds.all_data()
    >>> dd['Density']

    #FIXME
    YTArray[123.2856, 123.854, ..., 123.456, 12.42] (g/cm**3)

    """

    domain_dimensions = np.array(domain_dimensions)
    if bbox is None:
        bbox = np.array([[0.0, 1.0], [0.0, 1.0], [0.0, 1.0]], 'float64')
    domain_left_edge = np.array(bbox[:, 0], 'float64')
    domain_right_edge = np.array(bbox[:, 1], 'float64')
    grid_levels = np.zeros(nprocs, dtype='int32').reshape((nprocs,1))
    number_of_particles = data.pop("number_of_particles", 0)
    # First we fix our field names
    field_units, data = unitify_data(data)
    sfh = StreamDictFieldHandler()

    if number_of_particles > 0:
        particle_types = set_particle_types(data)
        pdata = {} # Used much further below.
        pdata["number_of_particles"] = number_of_particles
<<<<<<< HEAD
        for key in list(data.keys()):
            if len(data[key].shape) == 1:
=======
        for key in data.keys() :
            if len(data[key].shape) == 1 or key[0] == 'io':
>>>>>>> af378d9f
                if not isinstance(key, tuple):
                    field = ("io", key)
                    mylog.debug("Reassigning '%s' to '%s'", key, field)
                else:
                    field = key
                sfh._additional_fields += (field,)
                pdata[field] = data.pop(key)
    else:
        particle_types = {}
    update_field_names(data)

    if nprocs > 1:
        temp = {}
        new_data = {}
        for key in data.keys():
            psize = get_psize(np.array(data[key].shape), nprocs)
            grid_left_edges, grid_right_edges, shapes, slices = \
                             decompose_array(data[key].shape, psize, bbox)
            grid_dimensions = np.array([shape for shape in shapes],
                                       dtype="int32")
            temp[key] = [data[key][slice] for slice in slices]
        for gid in range(nprocs):
            new_data[gid] = {}
            for key in temp.keys():
                new_data[gid].update({key:temp[key][gid]})
        sfh.update(new_data)
        del new_data, temp
    else:
        sfh.update({0:data})
        grid_left_edges = domain_left_edge
        grid_right_edges = domain_right_edge
        grid_dimensions = domain_dimensions.reshape(nprocs,3).astype("int32")

    if length_unit is None:
        length_unit = 'code_length'
    if mass_unit is None:
        mass_unit = 'code_mass'
    if time_unit is None:
        time_unit = 'code_time'
    if velocity_unit is None:
        velocity_unit = 'code_velocity'
    if magnetic_unit is None:
        magnetic_unit = 'code_magnetic'

    handler = StreamHandler(
        grid_left_edges,
        grid_right_edges,
        grid_dimensions,
        grid_levels,
        -np.ones(nprocs, dtype='int64'),
        np.zeros(nprocs, dtype='int64').reshape(nprocs,1), # particle count
        np.zeros(nprocs).reshape((nprocs,1)),
        sfh,
        field_units,
        (length_unit, mass_unit, time_unit, velocity_unit, magnetic_unit),
        particle_types=particle_types,
        periodicity=periodicity
    )

    handler.name = "UniformGridData"
    handler.domain_left_edge = domain_left_edge
    handler.domain_right_edge = domain_right_edge
    handler.refine_by = 2
    handler.dimensionality = 3
    handler.domain_dimensions = domain_dimensions
    handler.simulation_time = sim_time
    handler.cosmology_simulation = 0

    sds = StreamDataset(handler, geometry = geometry)

    check_fields = [("io", "particle_position_x"), ("io", "particle_position")]

    # Now figure out where the particles go
    if number_of_particles > 0:
        if all(f not in pdata for f in check_fields):
            pdata_ftype = {}
            for f in [k for k in sorted(pdata)]:
                if not hasattr(pdata[f], "shape"):
                    continue
                if f == 'number_of_particles':
                    continue
                mylog.debug("Reassigning '%s' to ('io','%s')", f, f)
                pdata_ftype["io",f] = pdata.pop(f)
            pdata_ftype.update(pdata)
            pdata = pdata_ftype
        # This will update the stream handler too
        assign_particle_data(sds, pdata)
    
    return sds

def load_amr_grids(grid_data, domain_dimensions,
                   field_units=None, bbox=None, sim_time=0.0, length_unit=None,
                   mass_unit=None, time_unit=None, velocity_unit=None,
                   magnetic_unit=None, periodicity=(True, True, True),
                   geometry = "cartesian", refine_by=2):
    r"""Load a set of grids of data into yt as a
    :class:`~yt.frontends.stream.data_structures.StreamHandler`.
    This should allow a sequence of grids of varying resolution of data to be
    loaded directly into yt and analyzed as would any others.  This comes with
    several caveats:

    * Units will be incorrect unless the unit system is explicitly specified.
    * Some functions may behave oddly, and parallelism will be
      disappointing or non-existent in most cases.
    * Particles may be difficult to integrate.
    * No consistency checks are performed on the index

    Parameters
    ----------

    grid_data : list of dicts
        This is a list of dicts. Each dict must have entries "left_edge",
        "right_edge", "dimensions", "level", and then any remaining entries are
        assumed to be fields. Field entries must map to an NDArray. The grid_data
        may also include a particle count. If no particle count is supplied, the
        dataset is understood to contain no particles. The grid_data will be
        modified in place and can't be assumed to be static.
    domain_dimensions : array_like
        This is the domain dimensions of the grid
    field_units : dict
        A dictionary mapping string field names to string unit specifications.  The field
        names must correspond to the fields in grid_data.
    length_unit : string or float
        Unit to use for lengths.  Defaults to unitless.  If set to be a string, the bbox
        dimensions are assumed to be in the corresponding units.  If set to a float, the
        value is a assumed to be the conversion from bbox dimensions to centimeters.
    mass_unit : string or float
        Unit to use for masses.  Defaults to unitless.
    time_unit : string or float
        Unit to use for times.  Defaults to unitless.
    velocity_unit : string or float
        Unit to use for velocities.  Defaults to unitless.
    magnetic_unit : string or float
        Unit to use for magnetic fields.  Defaults to unitless.
    bbox : array_like (xdim:zdim, LE:RE), optional
        Size of computational domain in units specified by length_unit.
        Defaults to a cubic unit-length domain.
    sim_time : float, optional
        The simulation time in seconds
    periodicity : tuple of booleans
        Determines whether the data will be treated as periodic along
        each axis
    geometry : string
        "cartesian", "cylindrical" or "polar"
    refine_by : integer
        Specifies the refinement ratio between levels.  Defaults to 2.

    Examples
    --------

    >>> grid_data = [
    ...     dict(left_edge = [0.0, 0.0, 0.0],
    ...          right_edge = [1.0, 1.0, 1.],
    ...          level = 0,
    ...          dimensions = [32, 32, 32],
    ...          number_of_particles = 0)
    ...     dict(left_edge = [0.25, 0.25, 0.25],
    ...          right_edge = [0.75, 0.75, 0.75],
    ...          level = 1,
    ...          dimensions = [32, 32, 32],
    ...          number_of_particles = 0)
    ... ]
    ...
    >>> for g in grid_data:
    ...     g["density"] = np.random.random(g["dimensions"]) * 2**g["level"]
    ...
    >>> units = dict(density='g/cm**3')
    >>> ds = load_amr_grids(grid_data, [32, 32, 32], field_units=units,
    ...                     length_unit=1.0)
    """

    domain_dimensions = np.array(domain_dimensions)
    ngrids = len(grid_data)
    if bbox is None:
        bbox = np.array([[0.0, 1.0], [0.0, 1.0], [0.0, 1.0]], 'float64')
    domain_left_edge = np.array(bbox[:, 0], 'float64')
    domain_right_edge = np.array(bbox[:, 1], 'float64')
    grid_levels = np.zeros((ngrids, 1), dtype='int32')
    grid_left_edges = np.zeros((ngrids, 3), dtype="float64")
    grid_right_edges = np.zeros((ngrids, 3), dtype="float64")
    grid_dimensions = np.zeros((ngrids, 3), dtype="int32")
    number_of_particles = np.zeros((ngrids,1), dtype='int64')
    parent_ids = np.zeros(ngrids, dtype="int64") - 1
    sfh = StreamDictFieldHandler()
    for i, g in enumerate(grid_data):
        grid_left_edges[i,:] = g.pop("left_edge")
        grid_right_edges[i,:] = g.pop("right_edge")
        grid_dimensions[i,:] = g.pop("dimensions")
        grid_levels[i,:] = g.pop("level")
        if "number_of_particles" in g :
            number_of_particles[i,:] = g.pop("number_of_particles")  
        update_field_names(g)
        sfh[i] = g

    # We now reconstruct our parent ids, so that our particle assignment can
    # proceed.
    mask = np.empty(ngrids, dtype='int32')
    for gi in range(ngrids):
        get_box_grids_level(grid_left_edges[gi,:],
                            grid_right_edges[gi,:],
                            grid_levels[gi] + 1,
                            grid_left_edges, grid_right_edges,
                            grid_levels, mask)
        ids = np.where(mask.astype("bool"))
        for ci in ids:
            parent_ids[ci] = gi

    for i, g_data in enumerate(grid_data):
        field_units, data = unitify_data(g_data)
        grid_data[i] = data

    if length_unit is None:
        length_unit = 'code_length'
    if mass_unit is None:
        mass_unit = 'code_mass'
    if time_unit is None:
        time_unit = 'code_time'
    if velocity_unit is None:
        velocity_unit = 'code_velocity'
    if magnetic_unit is None:
        magnetic_unit = 'code_magnetic'

    particle_types = {}

    for grid in grid_data:
        particle_types.update(set_particle_types(grid))

    handler = StreamHandler(
        grid_left_edges,
        grid_right_edges,
        grid_dimensions,
        grid_levels,
        parent_ids,
        number_of_particles,
        np.zeros(ngrids).reshape((ngrids,1)),
        sfh,
        field_units,
        (length_unit, mass_unit, time_unit, velocity_unit, magnetic_unit),
        particle_types=particle_types
    )

    handler.name = "AMRGridData"
    handler.domain_left_edge = domain_left_edge
    handler.domain_right_edge = domain_right_edge
    handler.refine_by = refine_by
    handler.dimensionality = 3
    handler.domain_dimensions = domain_dimensions
    handler.simulation_time = sim_time
    handler.cosmology_simulation = 0

    sds = StreamDataset(handler, geometry = geometry)
    return sds

def refine_amr(base_ds, refinement_criteria, fluid_operators, max_level,
               callback = None):
    r"""Given a base dataset, repeatedly apply refinement criteria and
    fluid operators until a maximum level is reached.

    Parameters
    ----------
    base_ds : Dataset
        This is any static output.  It can also be a stream static output, for
        instance as returned by load_uniform_data.
    refinement_critera : list of :class:`~yt.utilities.flagging_methods.FlaggingMethod`
        These criteria will be applied in sequence to identify cells that need
        to be refined.
    fluid_operators : list of :class:`~yt.utilities.initial_conditions.FluidOperator`
        These fluid operators will be applied in sequence to all resulting
        grids.
    max_level : int
        The maximum level to which the data will be refined
    callback : function, optional
        A function that will be called at the beginning of each refinement
        cycle, with the current dataset.

    Examples
    --------
    >>> domain_dims = (32, 32, 32)
    >>> data = np.zeros(domain_dims) + 0.25
    >>> fo = [ic.CoredSphere(0.05, 0.3, [0.7,0.4,0.75], {"Density": (0.25, 100.0)})]
    >>> rc = [fm.flagging_method_registry["overdensity"](8.0)]
    >>> ug = load_uniform_grid({'Density': data}, domain_dims, 1.0)
    >>> ds = refine_amr(ug, rc, fo, 5)
    """

    # If we have particle data, set it aside for now

    number_of_particles = np.sum([grid.NumberOfParticles
                                  for grid in base_ds.index.grids])

    if number_of_particles > 0 :
        pdata = {}
        for field in base_ds.field_list :
            if not isinstance(field, tuple):
                field = ("unknown", field)
            fi = base_ds._get_field_info(*field)
            if fi.particle_type :
                pdata[field] = uconcatenate([grid[field]
                                               for grid in base_ds.index.grids])
        pdata["number_of_particles"] = number_of_particles
        
    last_gc = base_ds.index.num_grids
    cur_gc = -1
    ds = base_ds    
    bbox = np.array( [ (ds.domain_left_edge[i], ds.domain_right_edge[i])
                       for i in range(3) ])
    while ds.index.max_level < max_level and last_gc != cur_gc:
        mylog.info("Refining another level.  Current max level: %s",
                  ds.index.max_level)
        last_gc = ds.index.grids.size
        for m in fluid_operators: m.apply(ds)
        if callback is not None: callback(ds)
        grid_data = []
        for g in ds.index.grids:
            gd = dict( left_edge = g.LeftEdge,
                       right_edge = g.RightEdge,
                       level = g.Level,
                       dimensions = g.ActiveDimensions )
            for field in ds.field_list:
                if not isinstance(field, tuple):
                    field = ("unknown", field)
                fi = ds._get_field_info(*field)
                if not fi.particle_type :
                    gd[field] = g[field]
            grid_data.append(gd)
            if g.Level < ds.index.max_level: continue
            fg = FlaggingGrid(g, refinement_criteria)
            nsg = fg.find_subgrids()
            for sg in nsg:
                LE = sg.left_index * g.dds + ds.domain_left_edge
                dims = sg.dimensions * ds.refine_by
                grid = ds.smoothed_covering_grid(g.Level + 1, LE, dims)
                gd = dict(left_edge = LE, right_edge = grid.right_edge,
                          level = g.Level + 1, dimensions = dims)
                for field in ds.field_list:
                    if not isinstance(field, tuple):
                        field = ("unknown", field)
                    fi = ds._get_field_info(*field)
                    if not fi.particle_type :
                        gd[field] = grid[field]
                grid_data.append(gd)
        
        ds = load_amr_grids(grid_data, ds.domain_dimensions, 1.0,
                            bbox = bbox)
        if number_of_particles > 0:
            if ("io", "particle_position_x") not in pdata:
                pdata_ftype = {}
                for f in [k for k in sorted(pdata)]:
                    if not hasattr(pdata[f], "shape"): continue
                    mylog.debug("Reassigning '%s' to ('io','%s')", f, f)
                    pdata_ftype["io",f] = pdata.pop(f)
                pdata_ftype.update(pdata)
                pdata = pdata_ftype
            assign_particle_data(ds, pdata)
            # We need to reassign the field list here.
        cur_gc = ds.index.num_grids

    # Now reassign particle data to grids
    
    return ds

class StreamParticleIndex(ParticleIndex):

    
    def __init__(self, ds, dataset_type = None):
        self.stream_handler = ds.stream_handler
        super(StreamParticleIndex, self).__init__(ds, dataset_type)

    def _setup_data_io(self):
        if self.stream_handler.io is not None:
            self.io = self.stream_handler.io
        else:
            self.io = io_registry[self.dataset_type](self.ds)

class StreamParticleFile(ParticleFile):
    pass

class StreamParticlesDataset(StreamDataset):
    _index_class = StreamParticleIndex
    _file_class = StreamParticleFile
    _field_info_class = StreamFieldInfo
    _dataset_type = "stream_particles"
    file_count = 1
    filename_template = "stream_file"
    n_ref = 64
    over_refine_factor = 1

def load_particles(data, length_unit = None, bbox=None,
                   sim_time=0.0, mass_unit = None, time_unit = None,
                   velocity_unit=None, magnetic_unit=None,
                   periodicity=(True, True, True),
                   n_ref = 64, over_refine_factor = 1, geometry = "cartesian"):
    r"""Load a set of particles into yt as a
    :class:`~yt.frontends.stream.data_structures.StreamParticleHandler`.

    This should allow a collection of particle data to be loaded directly into
    yt and analyzed as would any others.  This comes with several caveats:

    * Units will be incorrect unless the data has already been converted to
      cgs.
    * Some functions may behave oddly, and parallelism will be
      disappointing or non-existent in most cases.

    This will initialize an Octree of data.  Note that fluid fields will not
    work yet, or possibly ever.
    
    Parameters
    ----------
    data : dict
        This is a dict of numpy arrays, where the keys are the field names.
        Particles positions must be named "particle_position_x",
        "particle_position_y", "particle_position_z".
    length_unit : float
        Conversion factor from simulation length units to centimeters
    mass_unit : float
        Conversion factor from simulation mass units to grams
    time_unit : float
        Conversion factor from simulation time units to seconds
    velocity_unit : float
        Conversion factor from simulation velocity units to cm/s
    magnetic_unit : float
        Conversion factor from simulation magnetic units to gauss
    bbox : array_like (xdim:zdim, LE:RE), optional
        Size of computational domain in units of the length_unit
    sim_time : float, optional
        The simulation time in seconds
    periodicity : tuple of booleans
        Determines whether the data will be treated as periodic along
        each axis
    n_ref : int
        The number of particles that result in refining an oct used for
        indexing the particles.

    Examples
    --------

    >>> pos = [np.random.random(128*128*128) for i in range(3)]
    >>> data = dict(particle_position_x = pos[0],
    ...             particle_position_y = pos[1],
    ...             particle_position_z = pos[2])
    >>> bbox = np.array([[0., 1.0], [0.0, 1.0], [0.0, 1.0]])
    >>> ds = load_particles(data, 3.08e24, bbox=bbox)

    """

    domain_dimensions = np.ones(3, "int32") * (1<<over_refine_factor)
    nprocs = 1
    if bbox is None:
        bbox = np.array([[0.0, 1.0], [0.0, 1.0], [0.0, 1.0]], 'float64')
    domain_left_edge = np.array(bbox[:, 0], 'float64')
    domain_right_edge = np.array(bbox[:, 1], 'float64')
    grid_levels = np.zeros(nprocs, dtype='int32').reshape((nprocs,1))

    field_units, data = unitify_data(data)
    sfh = StreamDictFieldHandler()
    
    pdata = {}
    for key in data.keys() :
        if not isinstance(key, tuple):
            field = ("io", key)
            mylog.debug("Reassigning '%s' to '%s'", key, field)
        else:
            field = key
        pdata[field] = data[key]
        sfh._additional_fields += (field,)
    data = pdata # Drop reference count
    update_field_names(data)
    particle_types = set_particle_types(data)

    sfh.update({'stream_file':data})
    grid_left_edges = domain_left_edge
    grid_right_edges = domain_right_edge
    grid_dimensions = domain_dimensions.reshape(nprocs,3).astype("int32")

    if length_unit is None:
        length_unit = 'code_length'
    if mass_unit is None:
        mass_unit = 'code_mass'
    if time_unit is None:
        time_unit = 'code_time'
    if velocity_unit is None:
        velocity_unit = 'code_velocity'
    if magnetic_unit is None:
        magnetic_unit = 'code_magnetic'

    # I'm not sure we need any of this.
    handler = StreamHandler(
        grid_left_edges,
        grid_right_edges,
        grid_dimensions,
        grid_levels,
        -np.ones(nprocs, dtype='int64'),
        np.zeros(nprocs, dtype='int64').reshape(nprocs,1), # Temporary
        np.zeros(nprocs).reshape((nprocs,1)),
        sfh,
        field_units,
        (length_unit, mass_unit, time_unit, velocity_unit, magnetic_unit),
        particle_types=particle_types,
        periodicity=periodicity
    )

    handler.name = "ParticleData"
    handler.domain_left_edge = domain_left_edge
    handler.domain_right_edge = domain_right_edge
    handler.refine_by = 2
    handler.dimensionality = 3
    handler.domain_dimensions = domain_dimensions
    handler.simulation_time = sim_time
    handler.cosmology_simulation = 0

    sds = StreamParticlesDataset(handler, geometry=geometry)
    sds.n_ref = n_ref
    sds.over_refine_factor = over_refine_factor

    return sds

_cis = np.fromiter(chain.from_iterable(product([0,1], [0,1], [0,1])),
                dtype=np.int64, count = 8*3)
_cis.shape = (8, 3)

def hexahedral_connectivity(xgrid, ygrid, zgrid):
    nx = len(xgrid)
    ny = len(ygrid)
    nz = len(zgrid)
    coords = np.zeros((nx, ny, nz, 3), dtype="float64", order="C")
    coords[:,:,:,0] = xgrid[:,None,None]
    coords[:,:,:,1] = ygrid[None,:,None]
    coords[:,:,:,2] = zgrid[None,None,:]
    coords.shape = (nx * ny * nz, 3)
    cycle = np.rollaxis(np.indices((nx-1,ny-1,nz-1)), 0, 4)
    cycle.shape = ((nx-1)*(ny-1)*(nz-1), 3)
    off = _cis + cycle[:, np.newaxis]
    connectivity = ((off[:,:,0] * ny) + off[:,:,1]) * nz + off[:,:,2]
    return coords, connectivity

class StreamHexahedralMesh(SemiStructuredMesh):
    _connectivity_length = 8
    _index_offset = 0

class StreamHexahedralHierarchy(UnstructuredIndex):

    def __init__(self, ds, dataset_type = None):
        self.stream_handler = ds.stream_handler
        super(StreamHexahedralHierarchy, self).__init__(ds, dataset_type)

    def _initialize_mesh(self):
        coords = self.stream_handler.fields.pop('coordinates')
        connec = self.stream_handler.fields.pop('connectivity')
        self.meshes = [StreamHexahedralMesh(0,
          self.index_filename, connec, coords, self)]

    def _setup_data_io(self):
        if self.stream_handler.io is not None:
            self.io = self.stream_handler.io
        else:
            self.io = io_registry[self.dataset_type](self.ds)

    def _detect_output_fields(self):
        self.field_list = list(set(self.stream_handler.get_fields()))

class StreamHexahedralDataset(StreamDataset):
    _index_class = StreamHexahedralHierarchy
    _field_info_class = StreamFieldInfo
    _dataset_type = "stream_hexahedral"

def load_hexahedral_mesh(data, connectivity, coordinates,
                         length_unit = None, bbox=None, sim_time=0.0,
                         mass_unit = None, time_unit = None,
                         velocity_unit = None, magnetic_unit = None,
                         periodicity=(True, True, True),
                         geometry = "cartesian"):
    r"""Load a hexahedral mesh of data into yt as a
    :class:`~yt.frontends.stream.data_structures.StreamHandler`.

    This should allow a semistructured grid of data to be loaded directly into
    yt and analyzed as would any others.  This comes with several caveats:

    * Units will be incorrect unless the data has already been converted to
      cgs.
    * Some functions may behave oddly, and parallelism will be
      disappointing or non-existent in most cases.
    * Particles may be difficult to integrate.

    Particle fields are detected as one-dimensional fields. The number of particles
    is set by the "number_of_particles" key in data.
    
    Parameters
    ----------
    data : dict
        This is a dict of numpy arrays, where the keys are the field names.
        There must only be one.
    connectivity : array_like
        This should be of size (N,8) where N is the number of zones.
    coordinates : array_like
        This should be of size (M,3) where M is the number of vertices
        indicated in the connectivity matrix.
    bbox : array_like (xdim:zdim, LE:RE), optional
        Size of computational domain in units of the length unit.
    sim_time : float, optional
        The simulation time in seconds
    mass_unit : string
        Unit to use for masses.  Defaults to unitless.
    time_unit : string
        Unit to use for times.  Defaults to unitless.
    velocity_unit : string
        Unit to use for velocities.  Defaults to unitless.
    magnetic_unit : string
        Unit to use for magnetic fields. Defaults to unitless.
    periodicity : tuple of booleans
        Determines whether the data will be treated as periodic along
        each axis
    geometry : string
        "cartesian", "cylindrical" or "polar"

    """

    domain_dimensions = np.ones(3, "int32") * 2
    nprocs = 1
    if bbox is None:
        bbox = np.array([[0.0, 1.0], [0.0, 1.0], [0.0, 1.0]], 'float64')
    domain_left_edge = np.array(bbox[:, 0], 'float64')
    domain_right_edge = np.array(bbox[:, 1], 'float64')
    grid_levels = np.zeros(nprocs, dtype='int32').reshape((nprocs,1))

    field_units, data = unitify_data(data)
    sfh = StreamDictFieldHandler()
    
    particle_types = set_particle_types(data)
    
    sfh.update({'connectivity': connectivity,
                'coordinates': coordinates,
                0: data})
    grid_left_edges = domain_left_edge
    grid_right_edges = domain_right_edge
    grid_dimensions = domain_dimensions.reshape(nprocs,3).astype("int32")

    if length_unit is None:
        length_unit = 'code_length'
    if mass_unit is None:
        mass_unit = 'code_mass'
    if time_unit is None:
        time_unit = 'code_time'
    if velocity_unit is None:
        velocity_unit = 'code_velocity'
    if magnetic_unit is None:
        magnetic_unit = 'code_magnetic'

    # I'm not sure we need any of this.
    handler = StreamHandler(
        grid_left_edges,
        grid_right_edges,
        grid_dimensions,
        grid_levels,
        -np.ones(nprocs, dtype='int64'),
        np.zeros(nprocs, dtype='int64').reshape(nprocs,1), # Temporary
        np.zeros(nprocs).reshape((nprocs,1)),
        sfh,
        field_units,
        (length_unit, mass_unit, time_unit, velocity_unit, magnetic_unit),
        particle_types=particle_types,
        periodicity=periodicity
    )

    handler.name = "HexahedralMeshData"
    handler.domain_left_edge = domain_left_edge
    handler.domain_right_edge = domain_right_edge
    handler.refine_by = 2
    handler.dimensionality = 3
    handler.domain_dimensions = domain_dimensions
    handler.simulation_time = sim_time
    handler.cosmology_simulation = 0

    sds = StreamHexahedralDataset(handler, geometry = geometry)

    return sds

class StreamOctreeSubset(OctreeSubset):
    domain_id = 1
    _domain_offset = 1

    def __init__(self, base_region, ds, oct_handler, over_refine_factor = 1):
        self._num_zones = 1 << (over_refine_factor)
        self.field_data = YTFieldData()
        self.field_parameters = {}
        self.ds = ds
        self.oct_handler = oct_handler
        self._last_mask = None
        self._last_selector_id = None
        self._current_particle_type = 'io'
        self._current_fluid_type = self.ds.default_fluid_type
        self.base_region = base_region
        self.base_selector = base_region.selector

    def fill(self, content, dest, selector, offset):
        # Here we get a copy of the file, which we skip through and read the
        # bits we want.
        oct_handler = self.oct_handler
        cell_count = selector.count_oct_cells(self.oct_handler, self.domain_id)
        levels, cell_inds, file_inds = self.oct_handler.file_index_octs(
            selector, self.domain_id, cell_count)
        levels[:] = 0
        dest.update((field, np.empty(cell_count, dtype="float64"))
                    for field in content)
        # Make references ...
        count = oct_handler.fill_level(0, levels, cell_inds, file_inds, 
                                       dest, content, offset)
        return count

class StreamOctreeHandler(OctreeIndex):

    def __init__(self, ds, dataset_type = None):
        self.stream_handler = ds.stream_handler
        self.dataset_type = dataset_type
        super(StreamOctreeHandler, self).__init__(ds, dataset_type)

    def _setup_data_io(self):
        if self.stream_handler.io is not None:
            self.io = self.stream_handler.io
        else:
            self.io = io_registry[self.dataset_type](self.ds)

    def _initialize_oct_handler(self):
        header = dict(dims = [1, 1, 1],
                      left_edge = self.ds.domain_left_edge,
                      right_edge = self.ds.domain_right_edge,
                      octree = self.ds.octree_mask,
                      over_refine = self.ds.over_refine_factor,
                      partial_coverage = self.ds.partial_coverage)
        self.oct_handler = OctreeContainer.load_octree(header)

    def _identify_base_chunk(self, dobj):
        if getattr(dobj, "_chunk_info", None) is None:
            base_region = getattr(dobj, "base_region", dobj)
            subset = [StreamOctreeSubset(base_region, self.dataset,
                                         self.oct_handler,
                                         self.ds.over_refine_factor)]
            dobj._chunk_info = subset
        dobj._current_chunk = list(self._chunk_all(dobj))[0]

    def _chunk_all(self, dobj):
        oobjs = getattr(dobj._current_chunk, "objs", dobj._chunk_info)
        yield YTDataChunk(dobj, "all", oobjs, None)

    def _chunk_spatial(self, dobj, ngz, sort = None, preload_fields = None):
        sobjs = getattr(dobj._current_chunk, "objs", dobj._chunk_info)
        # We actually do not really use the data files except as input to the
        # ParticleOctreeSubset.
        # This is where we will perform cutting of the Octree and
        # load-balancing.  That may require a specialized selector object to
        # cut based on some space-filling curve index.
        for i,og in enumerate(sobjs):
            if ngz > 0:
                g = og.retrieve_ghost_zones(ngz, [], smoothed=True)
            else:
                g = og
            yield YTDataChunk(dobj, "spatial", [g])

    def _chunk_io(self, dobj, cache = True, local_only = False):
        oobjs = getattr(dobj._current_chunk, "objs", dobj._chunk_info)
        for subset in oobjs:
            yield YTDataChunk(dobj, "io", [subset], None, cache = cache)

    def _setup_classes(self):
        dd = self._get_data_reader_dict()
        super(StreamOctreeHandler, self)._setup_classes(dd)

    def _detect_output_fields(self):
        # NOTE: Because particle unions add to the actual field list, without
        # having the keys in the field list itself, we need to double check
        # here.
        fl = set(self.stream_handler.get_fields())
        fl.update(set(getattr(self, "field_list", [])))
        self.field_list = list(fl)

class StreamOctreeDataset(StreamDataset):
    _index_class = StreamOctreeHandler
    _field_info_class = StreamFieldInfo
    _dataset_type = "stream_octree"

def load_octree(octree_mask, data,
                bbox=None, sim_time=0.0, length_unit=None,
                mass_unit=None, time_unit=None,
                velocity_unit=None, magnetic_unit=None,
                periodicity=(True, True, True),
                over_refine_factor = 1, partial_coverage = 1):
    r"""Load an octree mask into yt.

    Octrees can be saved out by calling save_octree on an OctreeContainer.
    This enables them to be loaded back in.

    This will initialize an Octree of data.  Note that fluid fields will not
    work yet, or possibly ever.
    
    Parameters
    ----------
    octree_mask : np.ndarray[uint8_t]
        This is a depth-first refinement mask for an Octree.  It should be of
        size n_octs * 8, where each item is 1 for an oct-cell being refined and
        0 for it not being refined.  Note that for over_refine_factors != 1,
        the children count will still be 8, so this is always 8.
    data : dict
        A dictionary of 1D arrays.  Note that these must of the size of the
        number of "False" values in the ``octree_mask``.
    bbox : array_like (xdim:zdim, LE:RE), optional
        Size of computational domain in units of length
    sim_time : float, optional
        The simulation time in seconds
    length_unit : string
        Unit to use for lengths.  Defaults to unitless.
    mass_unit : string
        Unit to use for masses.  Defaults to unitless.
    time_unit : string
        Unit to use for times.  Defaults to unitless.
    velocity_unit : string
        Unit to use for velocities.  Defaults to unitless.
    magnetic_unit : string
        Unit to use for magnetic fields. Defaults to unitless.
    periodicity : tuple of booleans
        Determines whether the data will be treated as periodic along
        each axis
    partial_coverage : boolean
        Whether or not an oct can be refined cell-by-cell, or whether all 8 get
        refined.

    """

    if not isinstance(octree_mask, np.ndarray) or octree_mask.dtype != np.uint8:
        raise TypeError("octree_mask should be a Numpy array with type uint8")

    nz = (1 << (over_refine_factor))
    domain_dimensions = np.array([nz, nz, nz])
    nprocs = 1
    if bbox is None:
        bbox = np.array([[0.0, 1.0], [0.0, 1.0], [0.0, 1.0]], 'float64')
    domain_left_edge = np.array(bbox[:, 0], 'float64')
    domain_right_edge = np.array(bbox[:, 1], 'float64')
    grid_levels = np.zeros(nprocs, dtype='int32').reshape((nprocs,1))
    update_field_names(data)

    field_units, data = unitify_data(data)
    sfh = StreamDictFieldHandler()
    
    particle_types = set_particle_types(data)
    
    sfh.update({0:data})
    grid_left_edges = domain_left_edge
    grid_right_edges = domain_right_edge
    grid_dimensions = domain_dimensions.reshape(nprocs,3).astype("int32")

    if length_unit is None:
        length_unit = 'code_length'
    if mass_unit is None:
        mass_unit = 'code_mass'
    if time_unit is None:
        time_unit = 'code_time'
    if velocity_unit is None:
        velocity_unit = 'code_velocity'
    if magnetic_unit is None:
        magnetic_unit = 'code_magnetic'

    # I'm not sure we need any of this.
    handler = StreamHandler(
        grid_left_edges,
        grid_right_edges,
        grid_dimensions,
        grid_levels,
        -np.ones(nprocs, dtype='int64'),
        np.zeros(nprocs, dtype='int64').reshape(nprocs,1), # Temporary
        np.zeros(nprocs).reshape((nprocs,1)),
        sfh,
        field_units,
        (length_unit, mass_unit, time_unit, velocity_unit, magnetic_unit),
        particle_types=particle_types,
        periodicity=periodicity
    )

    handler.name = "OctreeData"
    handler.domain_left_edge = domain_left_edge
    handler.domain_right_edge = domain_right_edge
    handler.refine_by = 2
    handler.dimensionality = 3
    handler.domain_dimensions = domain_dimensions
    handler.simulation_time = sim_time
    handler.cosmology_simulation = 0

    sds = StreamOctreeDataset(handler)
    sds.octree_mask = octree_mask
    sds.partial_coverage = partial_coverage
    sds.over_refine_factor = over_refine_factor

    return sds<|MERGE_RESOLUTION|>--- conflicted
+++ resolved
@@ -613,13 +613,8 @@
         particle_types = set_particle_types(data)
         pdata = {} # Used much further below.
         pdata["number_of_particles"] = number_of_particles
-<<<<<<< HEAD
         for key in list(data.keys()):
-            if len(data[key].shape) == 1:
-=======
-        for key in data.keys() :
             if len(data[key].shape) == 1 or key[0] == 'io':
->>>>>>> af378d9f
                 if not isinstance(key, tuple):
                     field = ("io", key)
                     mylog.debug("Reassigning '%s' to '%s'", key, field)
