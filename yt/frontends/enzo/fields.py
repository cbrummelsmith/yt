--- conflicted
+++ resolved
@@ -347,24 +347,11 @@
         filter = data['creation_time'] <= 0.0
     else:
         filter = Ellipsis
-<<<<<<< HEAD
     pos = data["all", "Coordinates"][filter, :]
     d = data.deposit(pos, [data['all', 'Mass'][filter]], method='sum')
     d /= data['CellVolume']
     return d
-=======
-        num = data["particle_position_x"].size
-    amr_utils.CICDeposit_3(data["particle_position_x"][filter].astype(np.float64),
-                           data["particle_position_y"][filter].astype(np.float64),
-                           data["particle_position_z"][filter].astype(np.float64),
-                           data["particle_mass"][filter].astype(np.float64),
-                           num,
-                           blank, np.array(data.LeftEdge).astype(np.float64),
-                           np.array(data.ActiveDimensions).astype(np.int32), 
-                           np.float64(data['dx']))
-    return blank
-
->>>>>>> 45323cc3
+
 add_field("dm_density", function=_dmpdensity,
           validators=[ValidateSpatial(0)], convert_function=_convertDensity)
 
