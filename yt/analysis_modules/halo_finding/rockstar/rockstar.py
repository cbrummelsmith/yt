--- conflicted
+++ resolved
@@ -170,38 +170,26 @@
     To use the script below you must run it using MPI:
     mpirun -np 4 python run_rockstar.py --parallel
 
-    >>> from yt.mods import *
+    >>> import yt
     >>> from yt.analysis_modules.halo_finding.rockstar.api import \
     ... RockstarHaloFinder
     >>> from yt.data_objects.particle_filters import \
     ... particle_filter
 
     >>> # create a particle filter to remove star particles
-    >>> @particle_filter("dark_matter", requires=["creation_time"])
+    >>> @yt.particle_filter("dark_matter", requires=["creation_time"])
     ... def _dm_filter(pfilter, data):
     ...     return data["creation_time"] <= 0.0
 
-    >>> def setup_pf(pf):
-    ...     pf.add_particle_filter("dark_matter")
-
-    >>> es = simulation("enzo_tiny_cosmology/32Mpc_32.enzo", "Enzo")
-    >>> es.get_time_series(setup_function=setup_pf, redshift_data=False)
-
-<<<<<<< HEAD
+    >>> def setup_ds(ds):
+    ...     ds.add_particle_filter("dark_matter")
+
+    >>> es = yt.simulation("enzo_tiny_cosmology/32Mpc_32.enzo", "Enzo")
+    >>> es.get_time_series(setup_function=setup_ds, redshift_data=False)
+
     >>> rh = RockstarHaloFinder(es, num_readers=1, num_writers=2,
     ...                         particle_type="dark_matter")
     >>> rh.run()
-=======
-    def setup_ds(ds):
-        ds.add_particle_filter("dark_matter")
-
-    es = simulation("enzo_tiny_cosmology/32Mpc_32.enzo", "Enzo")
-    es.get_time_series(setup_function=setup_ds, redshift_data=False)
-
-    rh = RockstarHaloFinder(es, num_readers=1, num_writers=2,
-                            particle_type="dark_matter")
-    rh.run()
->>>>>>> 2dd4af1f
 
     """
     def __init__(self, ts, num_readers = 1, num_writers = None,
