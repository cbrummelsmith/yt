"""
Particle operations for Lagrangian Volume

Author: Matthew Turk <matthewturk@gmail.com>
Affiliation: Columbia University
Homepage: http://yt.enzotools.org/
License:
  Copyright (C) 2011 Matthew Turk.  All Rights Reserved.

  This file is part of yt.

  yt is free software; you can redistribute it and/or modify
  it under the terms of the GNU General Public License as published by
  the Free Software Foundation; either version 3 of the License, or
  (at your option) any later version.

  This program is distributed in the hope that it will be useful,
  but WITHOUT ANY WARRANTY; without even the implied warranty of
  MERCHANTABILITY or FITNESS FOR A PARTICULAR PURPOSE.  See the
  GNU General Public License for more details.

  You should have received a copy of the GNU General Public License
  along with this program.  If not, see <http://www.gnu.org/licenses/>.
"""

import numpy as np
import os, sys
cimport numpy as np
cimport cython
from libc.stdlib cimport malloc

from yt.config import ytcfg

cdef import from "particle.h":
    struct particle:
        np.int64_t id
        float pos[6]

ctypedef struct particleflat:
    np.int64_t id
    float pos_x
    float pos_y
    float pos_z
    float vel_x
    float vel_y
    float vel_z

cdef import from "halo.h":
    struct halo:
        np.int64_t id
        float pos[6], corevel[3], bulkvel[3]
        float m, r, child_r, mgrav, vmax, rvmax, rs, vrms, J[3], energy, spin
        np.int64_t num_p, num_child_particles, p_start, desc, flags, n_core
        float min_pos_err, min_vel_err, min_bulkvel_err

cdef import from "io_generic.h":
    ctypedef void (*LPG) (char *filename, particle **p, np.int64_t *num_p)
    ctypedef void (*AHG) (halo *h, particle *hp)
    void set_load_particles_generic(LPG func, AHG afunc)

cdef import from "rockstar.h":
    void rockstar(float *bounds, np.int64_t manual_subs)

cdef import from "config.h":
    void setup_config()

cdef import from "server.h" nogil:
    int server()
    np.int64_t READER_TYPE
    np.int64_t WRITER_TYPE

cdef import from "client.h" nogil:
    void client(np.int64_t in_type)

cdef import from "meta_io.h":
    void read_particles(char *filename)
    void output_halos(np.int64_t id_offset, np.int64_t snap, 
			   np.int64_t chunk, float *bounds)

cdef import from "config_vars.h":
    # Rockstar cleverly puts all of the config variables inside a templated
    # definition of their vaiables.
    char *FILE_FORMAT
    np.float64_t PARTICLE_MASS

    char *MASS_DEFINITION
    np.int64_t MIN_HALO_OUTPUT_SIZE
    np.float64_t FORCE_RES

    np.float64_t SCALE_NOW
    np.float64_t h0
    np.float64_t Ol
    np.float64_t Om

    np.int64_t GADGET_ID_BYTES
    np.float64_t GADGET_MASS_CONVERSION
    np.float64_t GADGET_LENGTH_CONVERSION
    np.int64_t GADGET_SKIP_NON_HALO_PARTICLES
    np.int64_t RESCALE_PARTICLE_MASS

    np.int64_t PARALLEL_IO
    char *PARALLEL_IO_SERVER_ADDRESS
    char *PARALLEL_IO_SERVER_PORT
    np.int64_t PARALLEL_IO_WRITER_PORT
    char *PARALLEL_IO_SERVER_INTERFACE
    char *RUN_ON_SUCCESS

    char *INBASE
    char *FILENAME
    np.int64_t STARTING_SNAP
    np.int64_t NUM_SNAPS
    np.int64_t NUM_BLOCKS
    np.int64_t NUM_READERS
    np.int64_t PRELOAD_PARTICLES
    char *SNAPSHOT_NAMES
    char *LIGHTCONE_ALT_SNAPS
    char *BLOCK_NAMES

    char *OUTBASE
    np.float64_t OVERLAP_LENGTH
    np.int64_t NUM_WRITERS
    np.int64_t FORK_READERS_FROM_WRITERS
    np.int64_t FORK_PROCESSORS_PER_MACHINE

    char *OUTPUT_FORMAT
    np.int64_t DELETE_BINARY_OUTPUT_AFTER_FINISHED
    np.int64_t FULL_PARTICLE_CHUNKS
    char *BGC2_SNAPNAMES

    np.int64_t BOUND_PROPS
    np.int64_t BOUND_OUT_TO_HALO_EDGE
    np.int64_t DO_MERGER_TREE_ONLY
    np.int64_t IGNORE_PARTICLE_IDS
    np.float64_t TRIM_OVERLAP
    np.float64_t ROUND_AFTER_TRIM
    np.int64_t LIGHTCONE
    np.int64_t PERIODIC

    np.float64_t LIGHTCONE_ORIGIN[3]
    np.float64_t LIGHTCONE_ALT_ORIGIN[3]

    np.float64_t LIMIT_CENTER[3]
    np.float64_t LIMIT_RADIUS

    np.int64_t SWAP_ENDIANNESS
    np.int64_t GADGET_VARIANT

    np.float64_t FOF_FRACTION
    np.float64_t FOF_LINKING_LENGTH
    np.float64_t INCLUDE_HOST_POTENTIAL_RATIO
    np.float64_t DOUBLE_COUNT_SUBHALO_MASS_RATIO
    np.int64_t TEMPORAL_HALO_FINDING
    np.int64_t MIN_HALO_PARTICLES
    np.float64_t UNBOUND_THRESHOLD
    np.int64_t ALT_NFW_METRIC

    np.int64_t TOTAL_PARTICLES
    np.float64_t BOX_SIZE
    np.int64_t OUTPUT_HMAD
    np.int64_t OUTPUT_PARTICLES
    np.int64_t OUTPUT_LEVELS
    np.float64_t DUMP_PARTICLES[3]

    np.float64_t AVG_PARTICLE_SPACING
    np.int64_t SINGLE_SNAP

# Forward declare
cdef class RockstarInterface

<<<<<<< HEAD
cdef void rh_analyze_halo(halo *h, particle *hp):
    cdef particleflat[:] pslice
    pslice = <particleflat[:h.num_p]> (<particleflat *>hp)
    parray = np.asarray(pslice)
    for cb in rh.callbacks:
        cb(rh.pf, parray)
    # This is where we call our functions

cdef void rh_read_particles(char *filename, particle **p, np.int64_t *num_p):
    print 'reading from particle filename %s'%filename # should print ./inline.0
=======
cdef void rh_read_particles(char *filename, particle **p, np.int64_t *num_p) with gil:
    global SCALE_NOW
>>>>>>> fef8711e
    cdef np.float64_t conv[6], left_edge[6]
    cdef np.ndarray[np.int64_t, ndim=1] arri
    cdef np.ndarray[np.float64_t, ndim=1] arr
    cdef unsigned long long pi,fi,i
    pf = rh.tsl.next()
    print 'reading from particle filename %s: %s'%(filename,pf.basename)
    block = int(str(filename).rsplit(".")[-1])
    n = rh.block_ratio

    SCALE_NOW = 1.0/(pf.current_redshift+1.0)
    # Now we want to grab data from only a subset of the grids for each reader.
    all_fields = set(pf.h.derived_field_list + pf.h.field_list)
    has_particle_type = ("particle_type" in all_fields)

    # First we need to find out how many this reader is going to read in
    # if the number of readers > 1.
    if NUM_BLOCKS > 1:
        local_parts = 0
        for g in pf.h._get_objs("grids"):
            if g.NumberOfParticles == 0: continue
            if (rh.dm_only or (not has_particle_type)):
                if rh.hires_only:
                    iddm = (g['ParticleMassMsun'] < PARTICLE_MASS*1.1)
                else:
                    iddm = Ellipsis
            elif has_particle_type:
                if rh.hires_only:
                    iddm = ( (g["particle_type"]==rh.dm_type) &
                             (g['ParticleMassMsun'] < PARTICLE_MASS*1.1) )                    
                else:
                    iddm = g["particle_type"] == rh.dm_type
            else:
                iddm = Ellipsis # should never get here
            arri = g["particle_index"].astype("int64")
            arri = arri[iddm] #pick only DM
            local_parts += arri.size
    else:
        local_parts = TOTAL_PARTICLES

    #print "local_parts", local_parts

    p[0] = <particle *> malloc(sizeof(particle) * local_parts)

    conv[0] = conv[1] = conv[2] = pf["mpchcm"]
    conv[3] = conv[4] = conv[5] = 1e-5
    left_edge[0] = pf.domain_left_edge[0]
    left_edge[1] = pf.domain_left_edge[1]
    left_edge[2] = pf.domain_left_edge[2]
    left_edge[3] = left_edge[4] = left_edge[5] = 0.0
    pi = 0
    for g in pf.h._get_objs("grids"):
        if g.NumberOfParticles == 0: continue
        if (rh.dm_only or (not has_particle_type)):
            if rh.hires_only:
                iddm = (g['ParticleMassMsun'] < PARTICLE_MASS*1.1)
            else:
                iddm = Ellipsis
        elif has_particle_type:
            if rh.hires_only:
                iddm = ( (g["particle_type"]==rh.dm_type) &
                         (g['ParticleMassMsun'] < PARTICLE_MASS*1.1) )                    
            else:
                iddm = g["particle_type"] == rh.dm_type
        else:            
            iddm = Ellipsis # should never get here
        arri = g["particle_index"].astype("int64")
        arri = arri[iddm] #pick only DM
        npart = arri.size
        for i in range(npart):
            p[0][i+pi].id = arri[i]
        fi = 0
        for field in ["particle_position_x", "particle_position_y",
                      "particle_position_z",
                      "particle_velocity_x", "particle_velocity_y",
                      "particle_velocity_z"]:
            arr = g[field].astype("float64")
            arr = arr[iddm] #pick DM
            for i in range(npart):
                p[0][i+pi].pos[fi] = (arr[i]-left_edge[fi])*conv[fi]
            fi += 1
        pi += npart
    num_p[0] = local_parts

cdef class RockstarInterface:

    cdef public object data_source
    cdef public object ts
    cdef public object tsl
    cdef int rank
    cdef int size
    cdef public int block_ratio
<<<<<<< HEAD
    cdef public object callbacks
=======
    cdef public int dm_type
    cdef public int total_particles
    cdef public int dm_only
    cdef public int hires_only
>>>>>>> fef8711e

    def __cinit__(self, ts):
        self.ts = ts
        self.tsl = ts.__iter__() #timseries generator used by read

    def setup_rockstar(self, char *server_address, char *server_port,
                       int num_snaps, np.int64_t total_particles,
                       int dm_type,
                       np.float64_t particle_mass,
                       int parallel = False, int num_readers = 1,
                       int num_writers = 1,
                       int writing_port = -1, int block_ratio = 1,
<<<<<<< HEAD
                       int periodic = 1, int num_snaps = 1,
                       int min_halo_size = 25, outbase = "None",
                       callbacks = None):
=======
                       int periodic = 1, force_res=None,
                       int min_halo_size = 25, outbase = "None",
                       int dm_only = 0, int hires_only = False):
>>>>>>> fef8711e
        global PARALLEL_IO, PARALLEL_IO_SERVER_ADDRESS, PARALLEL_IO_SERVER_PORT
        global FILENAME, FILE_FORMAT, NUM_SNAPS, STARTING_SNAP, h0, Ol, Om
        global BOX_SIZE, PERIODIC, PARTICLE_MASS, NUM_BLOCKS, NUM_READERS
        global FORK_READERS_FROM_WRITERS, PARALLEL_IO_WRITER_PORT, NUM_WRITERS
        global rh, SCALE_NOW, OUTBASE, MIN_HALO_OUTPUT_SIZE
        global OVERLAP_LENGTH, TOTAL_PARTICLES, FORCE_RES
        if force_res is not None:
            FORCE_RES=np.float64(force_res)
            #print "set force res to ",FORCE_RES
        OVERLAP_LENGTH = 0.0
        if parallel:
            PARALLEL_IO = 1
            PARALLEL_IO_SERVER_ADDRESS = server_address
            PARALLEL_IO_SERVER_PORT = server_port
            if writing_port > 0:
                PARALLEL_IO_WRITER_PORT = writing_port
        else:
            PARALLEL_IO = 0
            PARALLEL_IO_SERVER_ADDRESS = server_address
            PARALLEL_IO_SERVER_PORT = server_port
        FILENAME = "inline.<block>"
        FILE_FORMAT = "GENERIC"
        OUTPUT_FORMAT = "ASCII"
        NUM_SNAPS = num_snaps
        NUM_READERS = num_readers
        NUM_WRITERS = num_writers
        NUM_BLOCKS = num_readers
        MIN_HALO_OUTPUT_SIZE=min_halo_size
        TOTAL_PARTICLES = total_particles
        self.block_ratio = block_ratio
<<<<<<< HEAD
        if callbacks is None: callbacks = []
        self.callbacks = callbacks

        h0 = self.pf.hubble_constant
        Ol = self.pf.omega_lambda
        Om = self.pf.omega_matter
        SCALE_NOW = 1.0/(self.pf.current_redshift+1.0)
=======
        self.dm_only = dm_only
        self.hires_only = hires_only
        
        tpf = self.ts[0]
        h0 = tpf.hubble_constant
        Ol = tpf.omega_lambda
        Om = tpf.omega_matter
        SCALE_NOW = 1.0/(tpf.current_redshift+1.0)
>>>>>>> fef8711e
        if not outbase =='None'.decode('UTF-8'):
            #output directory. since we can't change the output filenames
            #workaround is to make a new directory
            OUTBASE = outbase 

        PARTICLE_MASS = particle_mass
        PERIODIC = periodic
        BOX_SIZE = (tpf.domain_right_edge[0] -
                    tpf.domain_left_edge[0]) * tpf['mpchcm']
        setup_config()
        rh = self
        rh.dm_type = dm_type
        cdef LPG func = rh_read_particles
        cdef AHG afunc = rh_analyze_halo
        set_load_particles_generic(func, afunc)

    def call_rockstar(self):
        read_particles("generic")
        rockstar(NULL, 0)
        output_halos(0, 0, 0, NULL)

    def start_server(self):
        with nogil:
            server()

    def start_reader(self):
        cdef np.int64_t in_type = np.int64(READER_TYPE)
        client(in_type)

    def start_writer(self):
        cdef np.int64_t in_type = np.int64(WRITER_TYPE)
        client(in_type)<|MERGE_RESOLUTION|>--- conflicted
+++ resolved
@@ -167,7 +167,6 @@
 # Forward declare
 cdef class RockstarInterface
 
-<<<<<<< HEAD
 cdef void rh_analyze_halo(halo *h, particle *hp):
     cdef particleflat[:] pslice
     pslice = <particleflat[:h.num_p]> (<particleflat *>hp)
@@ -177,11 +176,7 @@
     # This is where we call our functions
 
 cdef void rh_read_particles(char *filename, particle **p, np.int64_t *num_p):
-    print 'reading from particle filename %s'%filename # should print ./inline.0
-=======
-cdef void rh_read_particles(char *filename, particle **p, np.int64_t *num_p) with gil:
     global SCALE_NOW
->>>>>>> fef8711e
     cdef np.float64_t conv[6], left_edge[6]
     cdef np.ndarray[np.int64_t, ndim=1] arri
     cdef np.ndarray[np.float64_t, ndim=1] arr
@@ -273,14 +268,11 @@
     cdef int rank
     cdef int size
     cdef public int block_ratio
-<<<<<<< HEAD
-    cdef public object callbacks
-=======
     cdef public int dm_type
     cdef public int total_particles
     cdef public int dm_only
     cdef public int hires_only
->>>>>>> fef8711e
+    cdef public object callbacks
 
     def __cinit__(self, ts):
         self.ts = ts
@@ -293,15 +285,10 @@
                        int parallel = False, int num_readers = 1,
                        int num_writers = 1,
                        int writing_port = -1, int block_ratio = 1,
-<<<<<<< HEAD
-                       int periodic = 1, int num_snaps = 1,
-                       int min_halo_size = 25, outbase = "None",
-                       callbacks = None):
-=======
                        int periodic = 1, force_res=None,
                        int min_halo_size = 25, outbase = "None",
-                       int dm_only = 0, int hires_only = False):
->>>>>>> fef8711e
+                       int dm_only = 0, int hires_only = False,
+                       callbacks = None):
         global PARALLEL_IO, PARALLEL_IO_SERVER_ADDRESS, PARALLEL_IO_SERVER_PORT
         global FILENAME, FILE_FORMAT, NUM_SNAPS, STARTING_SNAP, h0, Ol, Om
         global BOX_SIZE, PERIODIC, PARTICLE_MASS, NUM_BLOCKS, NUM_READERS
@@ -330,17 +317,7 @@
         NUM_WRITERS = num_writers
         NUM_BLOCKS = num_readers
         MIN_HALO_OUTPUT_SIZE=min_halo_size
-        TOTAL_PARTICLES = total_particles
         self.block_ratio = block_ratio
-<<<<<<< HEAD
-        if callbacks is None: callbacks = []
-        self.callbacks = callbacks
-
-        h0 = self.pf.hubble_constant
-        Ol = self.pf.omega_lambda
-        Om = self.pf.omega_matter
-        SCALE_NOW = 1.0/(self.pf.current_redshift+1.0)
-=======
         self.dm_only = dm_only
         self.hires_only = hires_only
         
@@ -349,7 +326,8 @@
         Ol = tpf.omega_lambda
         Om = tpf.omega_matter
         SCALE_NOW = 1.0/(tpf.current_redshift+1.0)
->>>>>>> fef8711e
+        if callbacks is None: callbacks = []
+        self.callbacks = callbacks
         if not outbase =='None'.decode('UTF-8'):
             #output directory. since we can't change the output filenames
             #workaround is to make a new directory
@@ -361,7 +339,6 @@
                     tpf.domain_left_edge[0]) * tpf['mpchcm']
         setup_config()
         rh = self
-        rh.dm_type = dm_type
         cdef LPG func = rh_read_particles
         cdef AHG afunc = rh_analyze_halo
         set_load_particles_generic(func, afunc)
@@ -381,4 +358,4 @@
 
     def start_writer(self):
         cdef np.int64_t in_type = np.int64(WRITER_TYPE)
-        client(in_type)+        client(in_type)
