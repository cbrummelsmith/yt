"""
Clump finding helper classes



"""

#-----------------------------------------------------------------------------
# Copyright (c) 2013, yt Development Team.
#
# Distributed under the terms of the Modified BSD License.
#
# The full license is in the file COPYING.txt, distributed with this software.
#-----------------------------------------------------------------------------

import copy
import numpy as np

from .clump_info_items import \
     clump_info_registry

from .contour_finder import \
     identify_contours

class Clump(object):
    children = None
    def __init__(self, data, parent, field, cached_fields = None, 
                 function=None, clump_info=None):
        self.parent = parent
        self.data = data
        self.quantities = data.quantities
        self.field = field
        self.min_val = self.data[field].min()
        self.max_val = self.data[field].max()
        self.cached_fields = cached_fields

        # List containing characteristics about clumps that are to be written 
        # out by the write routines.
        if clump_info is None:
            self.set_default_clump_info()
        else:
            # Clump info will act the same if add_info_item is called before or after clump finding.
            self.clump_info = copy.deepcopy(clump_info)

        # Function determining whether a clump is valid and should be kept.
        self.default_function = 'self.data.quantities["IsBound"](truncate=True,include_thermal_energy=True) > 1.0'
        if function is None:
            self.function = self.default_function
        else:
            self.function = function

        # Return value of validity function, saved so it does not have to be calculated again.
        self.function_value = None

    def add_info_item(self, info_item, *args, **kwargs):
        "Adds an entry to clump_info list and tells children to do the same."

        callback = clump_info_registry.find(info_item, *args, **kwargs)
        self.clump_info.append(callback)
        if self.children is None: return
        for child in self.children:
            child.add_info_item(info_item)

    def set_default_clump_info(self):
        "Defines default entries in the clump_info array."

        # add_info_item is recursive so this function does not need to be.
        self.clump_info = []

        self.add_info_item("total_cells")
        self.add_info_item("cell_mass")
        self.add_info_item("mass_weighted_jeans_mass")
        self.add_info_item("volume_weighted_jeans_mass")
        self.add_info_item("max_grid_level")
        self.add_info_item("min_number_density")
        self.add_info_item("max_number_density")

    def clear_clump_info(self):
        "Clears the clump_info array and passes the instruction to its children."

        self.clump_info = []
        if self.children is None: return
        for child in self.children:
            child.clear_clump_info()

    def write_info(self, level, f_ptr):
        "Writes information for clump using the list of items in clump_info."

        for item in self.clump_info:
            value = item(self)
            f_ptr.write("%s%s\n" % ('\t'*level, value))

    def find_children(self, min_val, max_val = None):
        if self.children is not None:
            print "Wiping out existing children clumps."
        self.children = []
        if max_val is None: max_val = self.max_val
        nj, cids = identify_contours(self.data, self.field, min_val, max_val)
        # Here, cids is the set of slices and values, keyed by the
        # parent_grid_id, that defines the contours.  So we can figure out all
        # the unique values of the contours by examining the list here.
        unique_contours = set([])
        for sl_list in cids.values():
            for sl, ff in sl_list:
                unique_contours.update(np.unique(ff))
        for cid in sorted(unique_contours):
            if cid == -1: continue
            new_clump = self.data.cut_region(
                    ["obj['contours'] == %s" % (cid)],
                    {'contour_slices': cids})
            if new_clump["ones"].size == 0:
                # This is to skip possibly duplicate clumps.  Using "ones" here
                # will speed things up.
                continue
            self.children.append(Clump(new_clump, self, self.field,
                                       self.cached_fields,function=self.function,
                                       clump_info=self.clump_info))

    def pass_down(self,operation):
        "Performs an operation on a clump with an exec and passes the instruction down to clump children."

        # Call if callable, otherwise do an exec.
        if callable(operation):
            operation()
        else:
            exec(operation)

        if self.children is None: return
        for child in self.children:
            child.pass_down(operation)

    def _isValid(self):
        "Perform user specified function to determine if child clumps should be kept."

        # Only call function if it has not been already.
        if self.function_value is None:
            self.function_value = eval(self.function)

        return self.function_value

    def __reduce__(self):
        return (_reconstruct_clump, 
                (self.parent, self.field, self.min_val, self.max_val,
                 self.function_value, self.children, self.data, self.clump_info, self.function))

    def __getitem__(self,request):
        return self.data[request]

def _reconstruct_clump(parent, field, mi, ma, function_value, children, data, clump_info, 
        function=None):
    obj = object.__new__(Clump)
    if iterable(parent):
        try:
            parent = parent[1]
        except KeyError:
            parent = parent
    if children is None: children = []
    obj.parent, obj.field, obj.min_val, obj.max_val, obj.function_value, obj.children, obj.clump_info, obj.function = \
        parent, field, mi, ma, function_value, children, clump_info, function
    # Now we override, because the parent/child relationship seems a bit
    # unreliable in the unpickling
    for child in children: child.parent = obj
    obj.data = data[1] # Strip out the PF
    obj.quantities = obj.data.quantities
    if obj.parent is None: return (data[0], obj)
    return obj

def find_clumps(clump, min_val, max_val, d_clump):
    print "Finding clumps: min: %e, max: %e, step: %f" % (min_val, max_val, d_clump)
    if min_val >= max_val: return
    clump.find_children(min_val)

    if (len(clump.children) == 1):
        find_clumps(clump, min_val*d_clump, max_val, d_clump)

    elif (len(clump.children) > 0):
        these_children = []
        print "Investigating %d children." % len(clump.children)
        for child in clump.children:
            find_clumps(child, min_val*d_clump, max_val, d_clump)
            if ((child.children is not None) and (len(child.children) > 0)):
                these_children.append(child)
            elif (child._isValid()):
                these_children.append(child)
            else:
                print "Eliminating invalid, childless clump with %d cells." % len(child.data["Ones"])
        if (len(these_children) > 1):
            print "%d of %d children survived." % (len(these_children),len(clump.children))            
            clump.children = these_children
        elif (len(these_children) == 1):
            print "%d of %d children survived, linking its children to parent." % (len(these_children),len(clump.children))
            clump.children = these_children[0].children
        else:
            print "%d of %d children survived, erasing children." % (len(these_children),len(clump.children))
            clump.children = []

def get_lowest_clumps(clump, clump_list=None):
    "Return a list of all clumps at the bottom of the index."

    if clump_list is None: clump_list = []
    if clump.children is None or len(clump.children) == 0:
        clump_list.append(clump)
    if clump.children is not None and len(clump.children) > 0:
        for child in clump.children:
            get_lowest_clumps(child, clump_list=clump_list)

    return clump_list

def write_clump_index(clump, level, fh):
    top = False
    if not isinstance(fh, file):
        fh = open(fh, "w")
        top = True
    for q in range(level):
        fh.write("\t")
    fh.write("Clump at level %d:\n" % level)
    clump.write_info(level, fh)
    fh.write("\n")
    fh.flush()
    if ((clump.children is not None) and (len(clump.children) > 0)):
        for child in clump.children:
            write_clump_index(child, (level+1), fh)
    if top:
        fh.close()

def write_clumps(clump, level, fh):
    top = False
    if not isinstance(fh, file):
        fh = open(fh, "w")
        top = True
    if ((clump.children is None) or (len(clump.children) == 0)):
        fh.write("%sClump:\n" % ("\t"*level))
        clump.write_info(level, fh)
        fh.write("\n")
        fh.flush()
    if ((clump.children is not None) and (len(clump.children) > 0)):
        for child in clump.children:
<<<<<<< HEAD
            write_clumps(child,0,f_ptr)

# Old clump info writing routines.
def write_old_clump_index(clump,level,f_ptr):
    for q in range(level):
        f_ptr.write("\t")
    f_ptr.write("Clump at level %d:\n" % level)
    clump.write_info(level,f_ptr)
    write_old_clump_info(clump,level,f_ptr)
    f_ptr.write("\n")
    f_ptr.flush()
    if ((clump.children is not None) and (len(clump.children) > 0)):
        for child in clump.children:
            write_clump_index(child,(level+1),f_ptr)

def write_old_clumps(clump,level,f_ptr):
    if ((clump.children is None) or (len(clump.children) == 0)):
        f_ptr.write("%sClump:\n" % ("\t"*level))
        write_old_clump_info(clump,level,f_ptr)
        f_ptr.write("\n")
        f_ptr.flush()
    if ((clump.children is not None) and (len(clump.children) > 0)):
        for child in clump.children:
            write_clumps(child,0,f_ptr)

__clump_info_template = \
"""
%(tl)sCells: %(num_cells)s
%(tl)sMass: %(total_mass).6e Msolar
%(tl)sJeans Mass (vol-weighted): %(jeans_mass_vol).6e Msolar
%(tl)sJeans Mass (mass-weighted): %(jeans_mass_mass).6e Msolar
%(tl)sMax grid level: %(max_level)s
%(tl)sMin number density: %(min_density).6e cm^-3
%(tl)sMax number density: %(max_density).6e cm^-3

"""

def write_old_clump_info(clump,level,f_ptr):
    fmt_dict = {'tl':  "\t" * level}
    fmt_dict['num_cells'] = clump.data["CellMassMsun"].size,
    fmt_dict['total_mass'] = clump.data["CellMassMsun"].sum()
    fmt_dict['jeans_mass_vol'] = clump.data.quantities["WeightedAverageQuantity"]("JeansMassMsun","CellVolume")
    fmt_dict['jeans_mass_mass'] = clump.data.quantities["WeightedAverageQuantity"]("JeansMassMsun","CellMassMsun")
    fmt_dict['max_level'] =  clump.data["GridLevel"].max()
    fmt_dict['min_density'] =  clump.data["NumberDensity"].min()
    fmt_dict['max_density'] =  clump.data["NumberDensity"].max()
    f_ptr.write(__clump_info_template % fmt_dict)

# Recipes for various clump calculations.
recipes = {}

# Distance from clump center of mass to center of mass of top level object.
def _DistanceToMainClump(master,units='pc'):
    masterCOM = master.data.quantities['CenterOfMass']()
    pass_command = "self.masterCOM = [%.10f, %.10f, %.10f]" % (masterCOM[0],
                                                               masterCOM[1],
                                                               masterCOM[2])
    master.pass_down(pass_command)
    master.pass_down("self.com = self.data.quantities['CenterOfMass']()")

    quantity = "((self.com[0]-self.masterCOM[0])**2 + (self.com[1]-self.masterCOM[1])**2 + (self.com[2]-self.masterCOM[2])**2)**(0.5)*self.data.ds.units['%s']" % units
    format = "%s%s%s" % ("'Distance from center: %.6e ",units,"' % value")

    master.add_info_item(quantity,format)

recipes['DistanceToMainClump'] = _DistanceToMainClump
=======
            write_clumps(child, 0, fh)
    if top:
        fh.close()
>>>>>>> eff740e9
<|MERGE_RESOLUTION|>--- conflicted
+++ resolved
@@ -235,75 +235,6 @@
         fh.flush()
     if ((clump.children is not None) and (len(clump.children) > 0)):
         for child in clump.children:
-<<<<<<< HEAD
-            write_clumps(child,0,f_ptr)
-
-# Old clump info writing routines.
-def write_old_clump_index(clump,level,f_ptr):
-    for q in range(level):
-        f_ptr.write("\t")
-    f_ptr.write("Clump at level %d:\n" % level)
-    clump.write_info(level,f_ptr)
-    write_old_clump_info(clump,level,f_ptr)
-    f_ptr.write("\n")
-    f_ptr.flush()
-    if ((clump.children is not None) and (len(clump.children) > 0)):
-        for child in clump.children:
-            write_clump_index(child,(level+1),f_ptr)
-
-def write_old_clumps(clump,level,f_ptr):
-    if ((clump.children is None) or (len(clump.children) == 0)):
-        f_ptr.write("%sClump:\n" % ("\t"*level))
-        write_old_clump_info(clump,level,f_ptr)
-        f_ptr.write("\n")
-        f_ptr.flush()
-    if ((clump.children is not None) and (len(clump.children) > 0)):
-        for child in clump.children:
-            write_clumps(child,0,f_ptr)
-
-__clump_info_template = \
-"""
-%(tl)sCells: %(num_cells)s
-%(tl)sMass: %(total_mass).6e Msolar
-%(tl)sJeans Mass (vol-weighted): %(jeans_mass_vol).6e Msolar
-%(tl)sJeans Mass (mass-weighted): %(jeans_mass_mass).6e Msolar
-%(tl)sMax grid level: %(max_level)s
-%(tl)sMin number density: %(min_density).6e cm^-3
-%(tl)sMax number density: %(max_density).6e cm^-3
-
-"""
-
-def write_old_clump_info(clump,level,f_ptr):
-    fmt_dict = {'tl':  "\t" * level}
-    fmt_dict['num_cells'] = clump.data["CellMassMsun"].size,
-    fmt_dict['total_mass'] = clump.data["CellMassMsun"].sum()
-    fmt_dict['jeans_mass_vol'] = clump.data.quantities["WeightedAverageQuantity"]("JeansMassMsun","CellVolume")
-    fmt_dict['jeans_mass_mass'] = clump.data.quantities["WeightedAverageQuantity"]("JeansMassMsun","CellMassMsun")
-    fmt_dict['max_level'] =  clump.data["GridLevel"].max()
-    fmt_dict['min_density'] =  clump.data["NumberDensity"].min()
-    fmt_dict['max_density'] =  clump.data["NumberDensity"].max()
-    f_ptr.write(__clump_info_template % fmt_dict)
-
-# Recipes for various clump calculations.
-recipes = {}
-
-# Distance from clump center of mass to center of mass of top level object.
-def _DistanceToMainClump(master,units='pc'):
-    masterCOM = master.data.quantities['CenterOfMass']()
-    pass_command = "self.masterCOM = [%.10f, %.10f, %.10f]" % (masterCOM[0],
-                                                               masterCOM[1],
-                                                               masterCOM[2])
-    master.pass_down(pass_command)
-    master.pass_down("self.com = self.data.quantities['CenterOfMass']()")
-
-    quantity = "((self.com[0]-self.masterCOM[0])**2 + (self.com[1]-self.masterCOM[1])**2 + (self.com[2]-self.masterCOM[2])**2)**(0.5)*self.data.ds.units['%s']" % units
-    format = "%s%s%s" % ("'Distance from center: %.6e ",units,"' % value")
-
-    master.add_info_item(quantity,format)
-
-recipes['DistanceToMainClump'] = _DistanceToMainClump
-=======
             write_clumps(child, 0, fh)
     if top:
-        fh.close()
->>>>>>> eff740e9
+        fh.close()