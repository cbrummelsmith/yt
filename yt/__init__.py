"""
YT is a package written primarily in Python designed to make the task of
running Enzo easier.  It contains facilities for creating Enzo data (currently
in prototype form) as well as runnning Enzo simulations, simulating the actions
of Enzo on various existing data, and analyzing output from Enzo in a
wide-variety of methods.

An ever-growing collection of documentation is also available at
http://yt-project.org/doc/ . Additionally, there is a
project site at http://yt-project.org/ with recipes, a wiki, a variety of
ways of peering into the version control, and a bug-reporting system.

YT is divided into several packages.

frontends
---------

This is where interfaces to codes are created.  Within each subdirectory of
yt/frontends/ there must exist the following files, even if empty:

* data_structures.py, where subclasses of AMRGridPatch, Dataset and
  AMRHierarchy are defined.
* io.py, where a subclass of IOHandler is defined.
* misc.py, where any miscellaneous functions or classes are defined.
* definitions.py, where any definitions specific to the frontend are
  defined.  (i.e., header formats, etc.)

visualization
-------------

This is where all visualization modules are stored.  This includes plot
collections, the volume rendering interface, and pixelization frontends.

data_objects
------------

All objects that handle data, processed or unprocessed, not explicitly
defined as visualization are located in here.  This includes the base
classes for data regions, covering grids, time series, and so on.  This
also includes derived fields and derived quantities.

analysis_modules
----------------

This is where all mechanisms for processing data live.  This includes
things like clump finding, halo profiling, halo finding, and so on.  This
is something of a catchall, but it serves as a level of greater
abstraction that simply data selection and modification.

gui
---

This is where all GUI components go.  Typically this will be some small
tool used for one or two things, which contains a launching mechanism on
the command line.

utilities
---------

All broadly useful code that doesn't clearly fit in one of the other
categories goes here.



"""

#-----------------------------------------------------------------------------
# Copyright (c) 2013, yt Development Team.
#
# Distributed under the terms of the Modified BSD License.
#
# The full license is in the file COPYING.txt, distributed with this software.
#-----------------------------------------------------------------------------

__version__ = "3.2-dev"

# First module imports
import numpy as np # For modern purposes
import numpy # In case anyone wishes to use it by name

from yt.funcs import \
    iterable, \
    get_memory_usage, \
    print_tb, \
    rootonly, \
    insert_ipython, \
    get_pbar, \
    only_on_root, \
    is_root, \
    get_version_stack, \
    get_yt_supp, \
    get_yt_version, \
    parallel_profile, \
    enable_plugins, \
    memory_checker, \
    deprecated_class
from yt.utilities.logger import ytLogger as mylog

import yt.utilities.physical_constants as physical_constants
import yt.units as units
from yt.units.yt_array import \
    YTArray, \
    YTQuantity, \
    uconcatenate, \
    uintersect1d, \
    uunion1d

from yt.fields.api import \
    field_plugins, \
    DerivedField, \
    FieldDetector, \
    FieldInfoContainer, \
    ValidateParameter, \
    ValidateDataField, \
    ValidateProperty, \
    ValidateSpatial, \
    ValidateGridType, \
    add_field, \
    derived_field

from yt.data_objects.api import \
    BinnedProfile1D, BinnedProfile2D, BinnedProfile3D, \
    DatasetSeries, \
    ImageArray, \
    particle_filter, add_particle_filter, \
<<<<<<< HEAD
    create_profile, Profile1D, Profile2D, Profile3D, \
    ParticleProfile
=======
    create_profile, Profile1D, Profile2D, Profile3D
>>>>>>> 2ffb2f24

# For backwards compatibility
TimeSeriesData = deprecated_class(DatasetSeries)

from yt.frontends.api import _frontend_container
frontends = _frontend_container()

from yt.frontends.stream.api import \
    load_uniform_grid, load_amr_grids, \
    load_particles, load_hexahedral_mesh, load_octree, \
    hexahedral_connectivity

# For backwards compatibility
GadgetDataset = frontends.gadget.GadgetDataset
GadgetStaticOutput = deprecated_class(GadgetDataset)
TipsyDataset = frontends.tipsy.TipsyDataset
TipsyStaticOutput = deprecated_class(TipsyDataset)

# Now individual component imports from the visualization API
from yt.visualization.api import \
    FixedResolutionBuffer, ObliqueFixedResolutionBuffer, \
    write_bitmap, write_image, \
    apply_colormap, scale_image, write_projection, \
    SlicePlot, AxisAlignedSlicePlot, OffAxisSlicePlot, \
    ProjectionPlot, OffAxisProjectionPlot, \
    show_colormaps, add_cmap, make_colormap, \
    ProfilePlot, PhasePlot, ParticlePhasePlot, \
    AxisAlignedParticlePlot, ParticleImageBuffer, ParticlePlot

from yt.visualization.volume_rendering.api import \
    off_axis_projection, ColorTransferFunction, \
    TransferFunctionHelper, TransferFunction, MultiVariateTransferFunction

from yt.utilities.parallel_tools.parallel_analysis_interface import \
    parallel_objects, enable_parallelism, communication_system

from yt.convenience import \
    load, simulation

from yt.testing import \
    run_nose

# Import some helpful math utilities
from yt.utilities.math_utils import \
    ortho_find, quartiles, periodic_position
<|MERGE_RESOLUTION|>--- conflicted
+++ resolved
@@ -120,15 +120,10 @@
 
 from yt.data_objects.api import \
     BinnedProfile1D, BinnedProfile2D, BinnedProfile3D, \
-    DatasetSeries, \
-    ImageArray, \
+    DatasetSeries, ImageArray, \
     particle_filter, add_particle_filter, \
-<<<<<<< HEAD
     create_profile, Profile1D, Profile2D, Profile3D, \
     ParticleProfile
-=======
-    create_profile, Profile1D, Profile2D, Profile3D
->>>>>>> 2ffb2f24
 
 # For backwards compatibility
 TimeSeriesData = deprecated_class(DatasetSeries)
