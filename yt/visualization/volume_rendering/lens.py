--- conflicted
+++ resolved
@@ -182,15 +182,10 @@
 
         vectors = sample_x + sample_y + normal_vecs * camera.width[2]
 
-<<<<<<< HEAD
-        positions = np.tile(camera.position, camera.resolution[0] * camera.resolution[1])\
-                           .reshape(camera.resolution[0], camera.resolution[1], 3, order='C')
-=======
         positions = np.tile(
             camera.position, camera.resolution[0] * camera.resolution[1])
         positions = positions.reshape(
             camera.resolution[0], camera.resolution[1], 3)
->>>>>>> 9a553079
 
         uv = np.ones(3, dtype='float64')
 
